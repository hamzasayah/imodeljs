/*---------------------------------------------------------------------------------------------
* Copyright (c) Bentley Systems, Incorporated. All rights reserved.
* See LICENSE.md in the project root for license terms and full copyright notice.
*--------------------------------------------------------------------------------------------*/

import { assert } from "chai";
import { join } from "path";
import * as semver from "semver";
import { DbResult, Guid, Id64, Id64String, IModelStatus, Logger, LogLevel } from "@bentley/bentleyjs-core";
import { Point3d, YawPitchRollAngles } from "@bentley/geometry-core";
import { ChangesType } from "@bentley/imodelhub-client";
import { Code, ColorDef, IModel, IModelVersion, PhysicalElementProps, SubCategoryAppearance } from "@bentley/imodeljs-common";
import { AccessToken, AuthorizedClientRequestContext } from "@bentley/itwin-client";
import {
  BackendLoggerCategory, BisCoreSchema, BriefcaseDb, BriefcaseManager, ConcurrencyControl, ECSqlStatement, Element, ElementRefersToElements,
  ExternalSourceAspect, GenericSchema, IModelDb, IModelExporter, IModelHost, IModelJsFs, IModelJsNative, IModelTransformer, NativeLoggerCategory,
  PhysicalModel, PhysicalObject, PhysicalPartition, SnapshotDb, SpatialCategory,
} from "../../imodeljs-backend";
import { HubMock } from "../HubMock";
import { IModelTestUtils } from "../IModelTestUtils";
import { CountingIModelImporter, IModelToTextFileExporter, IModelTransformerUtils, TestIModelTransformer } from "../IModelTransformerUtils";
import { KnownTestLocations } from "../KnownTestLocations";
import { HubUtility } from "./HubUtility";

describe("IModelTransformerHub (#integration)", () => {
  const outputDir = join(KnownTestLocations.outputDir, "IModelTransformerHub");
  const fakeAccess = AccessToken.fromJson({ tokenString: "bogus", userInfo: { id: "bu1", profile: { firstName: "bogus", lastName: "user", name: "bogus user" } } });
  const requestContext = new AuthorizedClientRequestContext(fakeAccess);
  const projectId = Guid.createValue();

  before(async () => {

    if (!IModelJsFs.existsSync(KnownTestLocations.outputDir))
      IModelJsFs.mkdirSync(KnownTestLocations.outputDir);

    if (!IModelJsFs.existsSync(outputDir))
      IModelJsFs.mkdirSync(outputDir);

    HubMock.startup(join(outputDir, "HubMock"));

    // initialize logging
    if (false) {
      Logger.initializeToConsole();
      Logger.setLevelDefault(LogLevel.Error);
      Logger.setLevel(BackendLoggerCategory.IModelExporter, LogLevel.Trace);
      Logger.setLevel(BackendLoggerCategory.IModelImporter, LogLevel.Trace);
      Logger.setLevel(BackendLoggerCategory.IModelTransformer, LogLevel.Trace);
      Logger.setLevel(NativeLoggerCategory.Changeset, LogLevel.Trace);
    }
  });

  it.only("Transform source iModel to target iModel", async () => {
    // Create and push seed of source IModel
<<<<<<< HEAD
    const sourceIModelName = "TransformerSource";
    const sourceSeedFileName = join(outputDir, `${sourceIModelName}.bim`);
    const sourceIModelId = Guid.createValue();
    if (IModelJsFs.existsSync(sourceSeedFileName))
=======
    const requestContext = await TestUtility.getAuthorizedClientRequestContext(TestUsers.manager);
    const projectId = await HubUtility.getTestContextId(requestContext);
    const sourceIModelName: string = HubUtility.generateUniqueName("TransformerSource");
    const sourceSeedFileName: string = path.join(outputDir, `${sourceIModelName}.bim`);
    if (IModelJsFs.existsSync(sourceSeedFileName)) {
>>>>>>> 070b9ea4
      IModelJsFs.removeSync(sourceSeedFileName);

    const sourceSeedDb = SnapshotDb.createEmpty(sourceSeedFileName, { rootSubject: { name: "TransformerSource" } });
    assert.isTrue(IModelJsFs.existsSync(sourceSeedFileName));
    await IModelTransformerUtils.prepareSourceDb(sourceSeedDb);
    sourceSeedDb.saveChanges();
    sourceSeedDb.close();

    HubMock.create({ contextId: projectId, iModelId: sourceIModelId, iModelName: sourceIModelName, revision0: sourceSeedFileName });

    // Create and push seed of target IModel
<<<<<<< HEAD
    const targetIModelName = "TransformerTarget";
    const targetSeedFileName = join(outputDir, `${targetIModelName}.bim`);
    const targetIModelId = Guid.createValue();
=======
    const targetIModelName: string = HubUtility.generateUniqueName("TransformerTarget");
    const targetSeedFileName: string = path.join(outputDir, `${targetIModelName}.bim`);
>>>>>>> 070b9ea4
    if (IModelJsFs.existsSync(targetSeedFileName)) {
      IModelJsFs.removeSync(targetSeedFileName);
    }
    const targetSeedDb = SnapshotDb.createEmpty(targetSeedFileName, { rootSubject: { name: "TransformerTarget" } });
    assert.isTrue(IModelJsFs.existsSync(targetSeedFileName));
    await IModelTransformerUtils.prepareTargetDb(targetSeedDb);
    assert.isTrue(targetSeedDb.codeSpecs.hasName("TargetCodeSpec")); // inserted by prepareTargetDb
    targetSeedDb.saveChanges();
    targetSeedDb.close();
    HubMock.create({ contextId: projectId, iModelId: targetIModelId, iModelName: targetIModelName, revision0: targetSeedFileName });

    try {
      const sourceDb = await IModelTestUtils.downloadAndOpenBriefcase({ requestContext, contextId: projectId, iModelId: sourceIModelId });
      const targetDb = await IModelTestUtils.downloadAndOpenBriefcase({ requestContext, contextId: projectId, iModelId: targetIModelId });
      assert.isTrue(sourceDb.isBriefcaseDb());
      assert.isTrue(targetDb.isBriefcaseDb());
      assert.isFalse(sourceDb.isSnapshot);
      assert.isFalse(targetDb.isSnapshot);
      assert.isTrue(targetDb.codeSpecs.hasName("TargetCodeSpec")); // make sure prepareTargetDb changes were saved and pushed to iModelHub
      sourceDb.concurrencyControl.setPolicy(new ConcurrencyControl.OptimisticPolicy());
      targetDb.concurrencyControl.setPolicy(new ConcurrencyControl.OptimisticPolicy());

      if (true) { // initial import
        IModelTransformerUtils.populateSourceDb(sourceDb);
        // await sourceDb.concurrencyControl.request(requestContext);
        sourceDb.saveChanges();
        await sourceDb.pushChanges(requestContext, "Populate source");

        // Use IModelExporter.exportChanges to verify the changes to the sourceDb
        const sourceExportFileName: string = IModelTestUtils.prepareOutputFile("IModelTransformer", "TransformerSource-ExportChanges-1.txt");
        assert.isFalse(IModelJsFs.existsSync(sourceExportFileName));
        const sourceExporter = new IModelToTextFileExporter(sourceDb, sourceExportFileName);
        await sourceExporter.exportChanges(requestContext);
        assert.isTrue(IModelJsFs.existsSync(sourceExportFileName));
        const sourceDbChanges: any = (sourceExporter.exporter as any)._sourceDbChanges; // access private member for testing purposes
        assert.exists(sourceDbChanges);
        // expect inserts and 1 update from populateSourceDb
        assert.isAtLeast(sourceDbChanges.codeSpec.insertIds.size, 1);
        assert.isAtLeast(sourceDbChanges.element.insertIds.size, 1);
        assert.isAtLeast(sourceDbChanges.aspect.insertIds.size, 1);
        assert.isAtLeast(sourceDbChanges.model.insertIds.size, 1);
        assert.equal(sourceDbChanges.model.updateIds.size, 1, "Expect the RepositoryModel to be updated");
        assert.isTrue(sourceDbChanges.model.updateIds.has(IModel.repositoryModelId));
        assert.isAtLeast(sourceDbChanges.relationship.insertIds.size, 1);
        // expect no other updates nor deletes from populateSourceDb
        assert.equal(sourceDbChanges.codeSpec.updateIds.size, 0);
        assert.equal(sourceDbChanges.codeSpec.deleteIds.size, 0);
        assert.equal(sourceDbChanges.element.updateIds.size, 0);
        assert.equal(sourceDbChanges.element.deleteIds.size, 0);
        assert.equal(sourceDbChanges.aspect.updateIds.size, 0);
        assert.equal(sourceDbChanges.aspect.deleteIds.size, 0);
        assert.equal(sourceDbChanges.model.deleteIds.size, 0);
        assert.equal(sourceDbChanges.relationship.updateIds.size, 0);
        assert.equal(sourceDbChanges.relationship.deleteIds.size, 0);

        const transformer = new TestIModelTransformer(sourceDb, targetDb);
        await transformer.processChanges(requestContext);
        transformer.dispose();
        // await targetDb.concurrencyControl.request(requestContext);
        targetDb.saveChanges();
        await targetDb.pushChanges(requestContext, "Import #1");
        IModelTransformerUtils.assertTargetDbContents(sourceDb, targetDb);

        // Use IModelExporter.exportChanges to verify the changes to the targetDb
        const targetExportFileName: string = IModelTestUtils.prepareOutputFile("IModelTransformer", "TransformerTarget-ExportChanges-1.txt");
        assert.isFalse(IModelJsFs.existsSync(targetExportFileName));
        const targetExporter = new IModelToTextFileExporter(targetDb, targetExportFileName);
        await targetExporter.exportChanges(requestContext);
        assert.isTrue(IModelJsFs.existsSync(targetExportFileName));
        const targetDbChanges: any = (targetExporter.exporter as any)._sourceDbChanges; // access private member for testing purposes
        assert.exists(targetDbChanges);
        // expect inserts and a few updates from transforming the result of populateSourceDb
        assert.isAtLeast(targetDbChanges.codeSpec.insertIds.size, 1);
        assert.isAtLeast(targetDbChanges.element.insertIds.size, 1);
        assert.isAtMost(targetDbChanges.element.updateIds.size, 1, "Expect the root Subject to be updated");
        assert.isAtLeast(targetDbChanges.aspect.insertIds.size, 1);
        assert.isAtLeast(targetDbChanges.model.insertIds.size, 1);
        assert.isAtMost(targetDbChanges.model.updateIds.size, 1, "Expect the RepositoryModel to be updated");
        assert.isTrue(targetDbChanges.model.updateIds.has(IModel.repositoryModelId));
        assert.isAtLeast(targetDbChanges.relationship.insertIds.size, 1);
        // expect no other changes from transforming the result of populateSourceDb
        assert.equal(targetDbChanges.codeSpec.updateIds.size, 0);
        assert.equal(targetDbChanges.codeSpec.deleteIds.size, 0);
        assert.equal(targetDbChanges.element.deleteIds.size, 0);
        assert.equal(targetDbChanges.aspect.updateIds.size, 0);
        assert.equal(targetDbChanges.aspect.deleteIds.size, 0);
        assert.equal(targetDbChanges.model.deleteIds.size, 0);
        assert.equal(targetDbChanges.relationship.updateIds.size, 0);
        assert.equal(targetDbChanges.relationship.deleteIds.size, 0);
      }

      if (true) { // second import with no changes to source, should be a no-op
        const numTargetElements: number = count(targetDb, Element.classFullName);
        const numTargetExternalSourceAspects: number = count(targetDb, ExternalSourceAspect.classFullName);
        const numTargetRelationships: number = count(targetDb, ElementRefersToElements.classFullName);
        const targetImporter = new CountingIModelImporter(targetDb);
        const transformer = new TestIModelTransformer(sourceDb, targetImporter);
        await transformer.processChanges(requestContext);
        assert.equal(targetImporter.numModelsInserted, 0);
        assert.equal(targetImporter.numModelsUpdated, 0);
        assert.equal(targetImporter.numElementsInserted, 0);
        assert.equal(targetImporter.numElementsUpdated, 0);
        assert.equal(targetImporter.numElementsDeleted, 0);
        assert.equal(targetImporter.numElementAspectsInserted, 0);
        assert.equal(targetImporter.numElementAspectsUpdated, 0);
        assert.equal(targetImporter.numRelationshipsInserted, 0);
        assert.equal(targetImporter.numRelationshipsUpdated, 0);
        assert.equal(numTargetElements, count(targetDb, Element.classFullName), "Second import should not add elements");
        assert.equal(numTargetExternalSourceAspects, count(targetDb, ExternalSourceAspect.classFullName), "Second import should not add aspects");
        assert.equal(numTargetRelationships, count(targetDb, ElementRefersToElements.classFullName), "Second import should not add relationships");
        transformer.dispose();
        // await targetDb.concurrencyControl.request(requestContext);
        targetDb.saveChanges();
        assert.isFalse(targetDb.nativeDb.hasPendingTxns());
        await targetDb.pushChanges(requestContext, "Should not actually push because there are no changes");
      }

      if (true) { // update source db, then import again
        IModelTransformerUtils.updateSourceDb(sourceDb);
        // await sourceDb.concurrencyControl.request(requestContext);
        sourceDb.saveChanges();
        await sourceDb.pushChanges(requestContext, "Update source");

        // Use IModelExporter.exportChanges to verify the changes to the sourceDb
        const sourceExportFileName: string = IModelTestUtils.prepareOutputFile("IModelTransformer", "TransformerSource-ExportChanges-2.txt");
        assert.isFalse(IModelJsFs.existsSync(sourceExportFileName));
        const sourceExporter = new IModelToTextFileExporter(sourceDb, sourceExportFileName);
        await sourceExporter.exportChanges(requestContext);
        assert.isTrue(IModelJsFs.existsSync(sourceExportFileName));
        const sourceDbChanges: any = (sourceExporter.exporter as any)._sourceDbChanges; // access private member for testing purposes
        assert.exists(sourceDbChanges);
        // expect some inserts from updateSourceDb
        assert.equal(sourceDbChanges.codeSpec.insertIds.size, 0);
        assert.equal(sourceDbChanges.element.insertIds.size, 1);
        assert.equal(sourceDbChanges.aspect.insertIds.size, 0);
        assert.equal(sourceDbChanges.model.insertIds.size, 0);
        assert.equal(sourceDbChanges.relationship.insertIds.size, 2);
        // expect some updates from updateSourceDb
        assert.isAtLeast(sourceDbChanges.element.updateIds.size, 1);
        assert.isAtLeast(sourceDbChanges.aspect.updateIds.size, 1);
        assert.isAtLeast(sourceDbChanges.model.updateIds.size, 1);
        assert.isAtLeast(sourceDbChanges.relationship.updateIds.size, 1);
        // expect some deletes from updateSourceDb
        assert.isAtLeast(sourceDbChanges.element.deleteIds.size, 1);
        assert.equal(sourceDbChanges.relationship.deleteIds.size, 1);
        // don't expect other changes from updateSourceDb
        assert.equal(sourceDbChanges.codeSpec.updateIds.size, 0);
        assert.equal(sourceDbChanges.codeSpec.deleteIds.size, 0);
        assert.equal(sourceDbChanges.aspect.deleteIds.size, 0);
        assert.equal(sourceDbChanges.model.deleteIds.size, 0);

        const transformer = new TestIModelTransformer(sourceDb, targetDb);
        await transformer.processChanges(requestContext);
        transformer.dispose();
        // await targetDb.concurrencyControl.request(requestContext);
        targetDb.saveChanges();
        await targetDb.pushChanges(requestContext, "Import #2");
        IModelTransformerUtils.assertUpdatesInDb(targetDb);

        // Use IModelExporter.exportChanges to verify the changes to the targetDb
        const targetExportFileName: string = IModelTestUtils.prepareOutputFile("IModelTransformer", "TransformerTarget-ExportChanges-2.txt");
        assert.isFalse(IModelJsFs.existsSync(targetExportFileName));
        const targetExporter = new IModelToTextFileExporter(targetDb, targetExportFileName);
        await targetExporter.exportChanges(requestContext);
        assert.isTrue(IModelJsFs.existsSync(targetExportFileName));
        const targetDbChanges: any = (targetExporter.exporter as any)._sourceDbChanges; // access private member for testing purposes
        assert.exists(targetDbChanges);
        // expect some inserts from transforming the result of updateSourceDb
        assert.equal(targetDbChanges.codeSpec.insertIds.size, 0);
        assert.equal(targetDbChanges.element.insertIds.size, 1);
        assert.equal(targetDbChanges.aspect.insertIds.size, 3);
        assert.equal(targetDbChanges.model.insertIds.size, 0);
        assert.equal(targetDbChanges.relationship.insertIds.size, 2);
        // expect some updates from transforming the result of updateSourceDb
        assert.isAtLeast(targetDbChanges.element.updateIds.size, 1);
        assert.isAtLeast(targetDbChanges.aspect.updateIds.size, 1);
        assert.isAtLeast(targetDbChanges.model.updateIds.size, 1);
        assert.isAtLeast(targetDbChanges.relationship.updateIds.size, 1);
        // expect some deletes from transforming the result of updateSourceDb
        assert.isAtLeast(targetDbChanges.element.deleteIds.size, 1);
        assert.isAtLeast(targetDbChanges.aspect.deleteIds.size, 1);
        assert.equal(targetDbChanges.relationship.deleteIds.size, 1);
        // don't expect other changes from transforming the result of updateSourceDb
        assert.equal(targetDbChanges.codeSpec.updateIds.size, 0);
        assert.equal(targetDbChanges.codeSpec.deleteIds.size, 0);
        assert.equal(targetDbChanges.model.deleteIds.size, 0);
      }

      // const sourceIModelChangeSets = await IModelHost.iModelClient.changeSets.get(requestContext, sourceIModelId);
      // const targetIModelChangeSets = await IModelHost.iModelClient.changeSets.get(requestContext, targetIModelId);
      // assert.equal(sourceIModelChangeSets.length, 2);
      // assert.equal(targetIModelChangeSets.length, 2);

      await IModelTestUtils.closeAndDeleteBriefcaseDb(requestContext, sourceDb);
      await IModelTestUtils.closeAndDeleteBriefcaseDb(requestContext, targetDb);
    } finally {
      try {
        HubMock.destroy(sourceIModelId);
        HubMock.destroy(targetIModelId);
      } catch (err) {
        // eslint-disable-next-line no-console
        console.log("can't destroy", err);
      }

    }
  });

  it("Clone/upgrade test", async () => {
<<<<<<< HEAD
    const sourceIModelName: string = generateUniqueName("CloneSource");
=======
    const requestContext = await TestUtility.getAuthorizedClientRequestContext(TestUsers.manager);
    const projectId = await HubUtility.getTestContextId(requestContext);
    const sourceIModelName: string = HubUtility.generateUniqueName("CloneSource");
>>>>>>> 070b9ea4
    const sourceIModelId = await HubUtility.recreateIModel(requestContext, projectId, sourceIModelName);
    assert.isTrue(Guid.isGuid(sourceIModelId));
    const targetIModelName: string = HubUtility.generateUniqueName("CloneTarget");
    const targetIModelId = await HubUtility.recreateIModel(requestContext, projectId, targetIModelName);
    assert.isTrue(Guid.isGuid(targetIModelId));

    try {
      // open/upgrade sourceDb
      const sourceDb = await IModelTestUtils.downloadAndOpenBriefcase({ requestContext, contextId: projectId, iModelId: sourceIModelId });
      const seedBisCoreVersion = sourceDb.querySchemaVersion(BisCoreSchema.schemaName)!;
      assert.isTrue(semver.satisfies(seedBisCoreVersion, ">= 1.0.1"));
      sourceDb.concurrencyControl.setPolicy(new ConcurrencyControl.OptimisticPolicy());
      assert.isFalse(sourceDb.concurrencyControl.locks.hasSchemaLock);
      await sourceDb.importSchemas(requestContext, [BisCoreSchema.schemaFilePath, GenericSchema.schemaFilePath]);
      assert.isTrue(sourceDb.concurrencyControl.locks.hasSchemaLock);
      const updatedBisCoreVersion = sourceDb.querySchemaVersion(BisCoreSchema.schemaName)!;
      assert.isTrue(semver.satisfies(updatedBisCoreVersion, ">= 1.0.10"));
      assert.isTrue(sourceDb.containsClass(ExternalSourceAspect.classFullName), "Expect BisCore to be updated and contain ExternalSourceAspect");
      const expectedHasPendingTxns: boolean = seedBisCoreVersion !== updatedBisCoreVersion;

      // push sourceDb schema changes
      await sourceDb.concurrencyControl.request(requestContext);
      assert.equal(sourceDb.nativeDb.hasPendingTxns(), expectedHasPendingTxns, "Expect importSchemas to have saved changes");
      assert.isFalse(sourceDb.nativeDb.hasUnsavedChanges(), "Expect no unsaved changes after importSchemas");
      await sourceDb.pushChanges(requestContext, "Import schemas to upgrade BisCore"); // may push schema changes
      assert.isFalse(sourceDb.concurrencyControl.locks.hasSchemaLock);

      // import schemas again to test common scenario of not knowing whether schemas are up-to-date or not..
      await sourceDb.importSchemas(requestContext, [BisCoreSchema.schemaFilePath, GenericSchema.schemaFilePath]);
      assert.isTrue(sourceDb.concurrencyControl.locks.hasSchemaLock);
      assert.isTrue(sourceDb.concurrencyControl.locks.hasSchemaLock);
      assert.isFalse(sourceDb.nativeDb.hasPendingTxns(), "Expect importSchemas to be a no-op");
      assert.isFalse(sourceDb.nativeDb.hasUnsavedChanges(), "Expect importSchemas to be a no-op");
      sourceDb.saveChanges(); // will be no changes to save in this case
      await sourceDb.pushChanges(requestContext, "Import schemas again"); // will be no changes to push in this case
      assert.isFalse(sourceDb.concurrencyControl.locks.hasSchemaLock);

      // populate sourceDb
      IModelTransformerUtils.populateTeamIModel(sourceDb, "Test", Point3d.createZero(), ColorDef.green);
      IModelTransformerUtils.assertTeamIModelContents(sourceDb, "Test");
      await sourceDb.concurrencyControl.request(requestContext);
      sourceDb.saveChanges();
      await sourceDb.pushChanges(requestContext, "Populate Source");
      assert.isFalse(sourceDb.concurrencyControl.locks.hasSchemaLock);

      // open/upgrade targetDb
      const targetDb = await IModelTestUtils.downloadAndOpenBriefcase({ requestContext, contextId: projectId, iModelId: targetIModelId });
      targetDb.concurrencyControl.setPolicy(new ConcurrencyControl.OptimisticPolicy());
      await targetDb.importSchemas(requestContext, [BisCoreSchema.schemaFilePath, GenericSchema.schemaFilePath]);
      assert.isTrue(targetDb.containsClass(ExternalSourceAspect.classFullName), "Expect BisCore to be updated and contain ExternalSourceAspect");

      // push targetDb schema changes
      await targetDb.concurrencyControl.request(requestContext);
      targetDb.saveChanges();
      await targetDb.pushChanges(requestContext, "Upgrade BisCore");

      // import sourceDb changes into targetDb
      const transformer = new IModelTransformer(new IModelExporter(sourceDb), targetDb);
      await transformer.processAll();
      transformer.dispose();
      IModelTransformerUtils.assertTeamIModelContents(targetDb, "Test");
      await targetDb.concurrencyControl.request(requestContext);
      targetDb.saveChanges();
      await targetDb.pushChanges(requestContext, "Import changes from sourceDb");

      // close iModel briefcases
      await IModelTestUtils.closeAndDeleteBriefcaseDb(requestContext, sourceDb);
      await IModelTestUtils.closeAndDeleteBriefcaseDb(requestContext, targetDb);
    } finally {
      // delete iModel briefcases
      await IModelHost.iModelClient.iModels.delete(requestContext, projectId, sourceIModelId);
      await IModelHost.iModelClient.iModels.delete(requestContext, projectId, targetIModelId);
    }
  });

  it.only("should merge changes made on a branch back to master", async () => {
    // create and push master IModel
<<<<<<< HEAD
    const masterIModelName = "Master";
    const masterSeedFileName = join(outputDir, `${masterIModelName}.bim`);
    if (IModelJsFs.existsSync(masterSeedFileName))
=======
    const masterIModelName = HubUtility.generateUniqueName("Master");
    const masterSeedFileName = path.join(outputDir, `${masterIModelName}.bim`);
    if (IModelJsFs.existsSync(masterSeedFileName)) {
>>>>>>> 070b9ea4
      IModelJsFs.removeSync(masterSeedFileName); // make sure file from last run does not exist

    const state0 = [1, 2];
    const masterSeedDb = SnapshotDb.createEmpty(masterSeedFileName, { rootSubject: { name: "Master" } });
    populateMaster(masterSeedDb, state0);
    assert.isTrue(IModelJsFs.existsSync(masterSeedFileName));
    masterSeedDb.nativeDb.saveProjectGuid(projectId); // WIP: attempting a workaround for "ContextId was not properly setup in the checkpoint" issue
    masterSeedDb.saveChanges();
    masterSeedDb.close();
    const masterIModelId = Guid.createValue();

    HubMock.create({ contextId: projectId, iModelId: masterIModelId, iModelName: masterIModelName, revision0: masterSeedFileName });
    assert.isTrue(Guid.isGuid(masterIModelId));
    IModelJsFs.removeSync(masterSeedFileName); // now that iModel is pushed, can delete local copy of the seed
    const masterDb = await IModelTestUtils.downloadAndOpenBriefcase({ requestContext, contextId: projectId, iModelId: masterIModelId });
    masterDb.concurrencyControl.setPolicy(new ConcurrencyControl.OptimisticPolicy());
    assert.isTrue(masterDb.isBriefcaseDb());
    assert.equal(masterDb.contextId, projectId);
    assert.equal(masterDb.iModelId, masterIModelId);
    assertPhysicalObjects(masterDb, state0);
    const changeSetMasterState0 = masterDb.changeSetId;

    // create Branch1 iModel using Master as a template
<<<<<<< HEAD
    const branchIModelName1 = "Branch1";
    const branchIModelId1 = Guid.createValue();
    HubMock.create({ contextId: projectId, iModelId: branchIModelId1, iModelName: branchIModelName1, description: `Branch1 of ${masterIModelName}`, revision0: masterDb.pathName });

=======
    const branchIModelName1 = HubUtility.generateUniqueName("Branch1");
    await deleteIModelByName(requestContext, projectId, branchIModelName1);
    const branchIModel1 = await IModelHost.iModelClient.iModels.create(requestContext, projectId, branchIModelName1, {
      description: `Branch1 of ${masterIModelName}`,
      template: { imodelId: masterIModelId },
      timeOutInMilliseconds: initializeIModelTimeout,
    });
    assert.isDefined(branchIModel1?.id);
    const branchIModelId1: GuidString = branchIModel1!.id!; // eslint-disable-line
>>>>>>> 070b9ea4
    const branchDb1 = await IModelTestUtils.downloadAndOpenBriefcase({ requestContext, contextId: projectId, iModelId: branchIModelId1 });
    branchDb1.concurrencyControl.setPolicy(new ConcurrencyControl.OptimisticPolicy());
    assert.isTrue(branchDb1.isBriefcaseDb());
    assert.equal(branchDb1.contextId, projectId);
    assertPhysicalObjects(branchDb1, state0);
    const changeSetBranch1First = branchDb1.changeSetId;

    // create Branch2 iModel using Master as a template
<<<<<<< HEAD
    const branchIModelName2 = "Branch2";
    const branchIModelId2 = Guid.createValue();
    HubMock.create({ contextId: projectId, iModelId: branchIModelId2, iModelName: branchIModelName2, description: `Branch2 of ${masterIModelName}`, revision0: masterDb.pathName });
=======
    const branchIModelName2 = HubUtility.generateUniqueName("Branch2");
    await deleteIModelByName(requestContext, projectId, branchIModelName2);
    const branchIModel2 = await IModelHost.iModelClient.iModels.create(requestContext, projectId, branchIModelName2, {
      description: `Branch2 of ${masterIModelName}`,
      template: { imodelId: masterIModelId },
      timeOutInMilliseconds: initializeIModelTimeout,
    });
    assert.isDefined(branchIModel2?.id);
    const branchIModelId2: GuidString = branchIModel2!.id!; // eslint-disable-line
>>>>>>> 070b9ea4
    const branchDb2 = await IModelTestUtils.downloadAndOpenBriefcase({ requestContext, contextId: projectId, iModelId: branchIModelId2 });
    branchDb2.concurrencyControl.setPolicy(new ConcurrencyControl.OptimisticPolicy());
    assert.isTrue(branchDb2.isBriefcaseDb());
    assert.equal(branchDb2.contextId, projectId);
    assertPhysicalObjects(branchDb2, state0);
    const changeSetBranch2First = branchDb2.changeSetId;

    // create empty iModel meant to contain replayed master history
<<<<<<< HEAD
    const replayedIModelName = "Replayed";
    const replayedIModelId = Guid.createValue();
    const blankName = join(outputDir, "blank.bim");
    const blank = SnapshotDb.createEmpty(blankName, { rootSubject: { name: "blank" } });
    blank.saveChanges();
    blank.close();
    HubMock.create({ contextId: projectId, iModelId: replayedIModelId, iModelName: replayedIModelName, revision0: blankName });
    IModelJsFs.removeSync(blankName);

=======
    const replayedIModelName = HubUtility.generateUniqueName("Replayed");
    await deleteIModelByName(requestContext, projectId, replayedIModelName);
    const replayedIModel = await IModelHost.iModelClient.iModels.create(requestContext, projectId, replayedIModelName, {
      description: `Replay of ${masterIModelName}`,
      timeOutInMilliseconds: initializeIModelTimeout,
    });
    assert.isDefined(replayedIModel?.id);
    const replayedIModelId: GuidString = replayedIModel!.id!; // eslint-disable-line
>>>>>>> 070b9ea4
    const replayedDb = await IModelTestUtils.downloadAndOpenBriefcase({ requestContext, contextId: projectId, iModelId: replayedIModelId });
    replayedDb.concurrencyControl.setPolicy(new ConcurrencyControl.OptimisticPolicy());
    assert.isTrue(replayedDb.isBriefcaseDb());
    assert.equal(replayedDb.contextId, projectId);

    try {
      // record provenance in Branch1 and Branch2 iModels
      const provenanceInserterB1 = new IModelTransformer(masterDb, branchDb1, {
        wasSourceIModelCopiedToTarget: true,
      });
      const provenanceInserterB2 = new IModelTransformer(masterDb, branchDb2, {
        wasSourceIModelCopiedToTarget: true,
      });
      await provenanceInserterB1.processAll();
      await provenanceInserterB2.processAll();
      provenanceInserterB1.dispose();
      provenanceInserterB2.dispose();
      assert.equal(count(masterDb, ExternalSourceAspect.classFullName), 0);
      assert.isAbove(count(branchDb1, ExternalSourceAspect.classFullName), state0.length);
      assert.isAbove(count(branchDb2, ExternalSourceAspect.classFullName), state0.length);

      // push Branch1 and Branch2 provenance changes
      await saveAndPushChanges(requestContext, branchDb1, "State0");
      await saveAndPushChanges(requestContext, branchDb2, "State0");
      const changeSetBranch1State0 = branchDb1.changeSetId;
      const changeSetBranch2State0 = branchDb2.changeSetId;
      assert.notEqual(changeSetBranch1State0, changeSetBranch1First);
      assert.notEqual(changeSetBranch2State0, changeSetBranch2First);

      // push Branch1 State1
      const delta01 = [2, 3, 4]; // update 2, insert 3 and 4
      const state1 = [1, 2, 3, 4];
      maintainPhysicalObjects(branchDb1, delta01);
      assertPhysicalObjects(branchDb1, state1);
      await saveAndPushChanges(requestContext, branchDb1, "State0 -> State1");
      const changeSetBranch1State1 = branchDb1.changeSetId;
      assert.notEqual(changeSetBranch1State1, changeSetBranch1State0);

      // push Branch1 State2
      const delta12 = [1, -3, 5, 6]; // update 1, delete 3, insert 5 and 6
      const state2 = [1, 2, -3, 4, 5, 6];
      maintainPhysicalObjects(branchDb1, delta12);
      assertPhysicalObjects(branchDb1, state2);
      await saveAndPushChanges(requestContext, branchDb1, "State1 -> State2");
      const changeSetBranch1State2 = branchDb1.changeSetId;
      assert.notEqual(changeSetBranch1State2, changeSetBranch1State1);

      // merge changes made on Branch1 back to Master
      const branch1ToMaster = new IModelTransformer(branchDb1, masterDb, {
        isReverseSynchronization: true, // provenance stored in source/branch
      });
      await branch1ToMaster.processChanges(requestContext, changeSetBranch1State1);
      branch1ToMaster.dispose();
      assertPhysicalObjects(masterDb, state2);
      assertPhysicalObjectUpdated(masterDb, 1);
      assertPhysicalObjectUpdated(masterDb, 2);
      assert.equal(count(masterDb, ExternalSourceAspect.classFullName), 0);
      await saveAndPushChanges(requestContext, masterDb, "State0 -> State2"); // a squash of 2 branch changes into 1 in the masterDb change ledger
      const changeSetMasterState2 = masterDb.changeSetId;
      assert.notEqual(changeSetMasterState2, changeSetMasterState0);
      branchDb1.saveChanges(); // saves provenance locally in case of re-merge

      // merge changes from Master to Branch2
      const masterToBranch2 = new IModelTransformer(masterDb, branchDb2);
      await masterToBranch2.processChanges(requestContext, changeSetMasterState2);
      masterToBranch2.dispose();
      assertPhysicalObjects(branchDb2, state2);
      await saveAndPushChanges(requestContext, branchDb2, "State0 -> State2");
      const changeSetBranch2State2 = branchDb2.changeSetId;
      assert.notEqual(changeSetBranch2State2, changeSetBranch2State0);

      // make changes to Branch2
      const delta23 = [7, 8];
      const state3 = [1, 2, -3, 4, 5, 6, 7, 8];
      maintainPhysicalObjects(branchDb2, delta23);
      assertPhysicalObjects(branchDb2, state3);
      await saveAndPushChanges(requestContext, branchDb2, "State2 -> State3");
      const changeSetBranch2State3 = branchDb2.changeSetId;
      assert.notEqual(changeSetBranch2State3, changeSetBranch2State2);

      // merge changes made on Branch2 back to Master
      const branch2ToMaster = new IModelTransformer(branchDb2, masterDb, {
        isReverseSynchronization: true, // provenance stored in source/branch
      });
      await branch2ToMaster.processChanges(requestContext, changeSetBranch2State3);
      branch2ToMaster.dispose();
      assertPhysicalObjects(masterDb, state3);
      assert.equal(count(masterDb, ExternalSourceAspect.classFullName), 0);
      await saveAndPushChanges(requestContext, masterDb, "State2 -> State3");
      const changeSetMasterState3 = masterDb.changeSetId;
      assert.notEqual(changeSetMasterState3, changeSetMasterState2);
      branchDb2.saveChanges(); // saves provenance locally in case of re-merge

      // make change directly on Master
      const delta34 = [6, -7]; // update 6, delete 7
      const state4 = [1, 2, -3, 4, 5, 6, -7, 8];
      maintainPhysicalObjects(masterDb, delta34);
      assertPhysicalObjects(masterDb, state4);
      await saveAndPushChanges(requestContext, masterDb, "State3 -> State4");
      const changeSetMasterState4 = masterDb.changeSetId;
      assert.notEqual(changeSetMasterState4, changeSetMasterState3);

      // merge Master to Branch1
      const masterToBranch1 = new IModelTransformer(masterDb, branchDb1);
      await masterToBranch1.processChanges(requestContext, changeSetMasterState3);
      masterToBranch1.dispose();
      assertPhysicalObjects(branchDb1, state4);
      assertPhysicalObjectUpdated(branchDb1, 6);
      await saveAndPushChanges(requestContext, branchDb1, "State2 -> State4");
      const changeSetBranch1State4 = branchDb1.changeSetId;
      assert.notEqual(changeSetBranch1State4, changeSetBranch1State2);

      const masterDbChangeSets = await BriefcaseManager.downloadChangeSets(requestContext, masterIModelId, { after: "", end: masterDb.changeSetId }); // downloads actual changeSets
      assert.equal(masterDbChangeSets.length, 3);
      const masterDeletedElementIds = new Set<Id64String>();
      for (const masterDbChangeSet of masterDbChangeSets) {
        assert.isDefined(masterDbChangeSet.id);
        assert.isDefined(masterDbChangeSet.description); // test code above always included a change description when pushChanges was called
        const changeSetPath = masterDbChangeSet.pathname;
        assert.isTrue(IModelJsFs.existsSync(changeSetPath));
        // below is one way of determining the set of elements that were deleted in a specific changeSet
        const statusOrResult: IModelJsNative.ErrorStatusOrResult<IModelStatus, any> = masterDb.nativeDb.extractChangedInstanceIdsFromChangeSet(changeSetPath);
        assert.isUndefined(statusOrResult.error);
        const result: IModelJsNative.ChangedInstanceIdsProps = JSON.parse(statusOrResult.result);
        assert.isDefined(result.element);
        if (result.element?.delete) {
          result.element.delete.forEach((id: Id64String) => masterDeletedElementIds.add(id));
        }
      }
      assert.isAtLeast(masterDeletedElementIds.size, 1);

      // replay master history to create replayed iModel
      const sourceDb = await IModelTestUtils.downloadAndOpenBriefcase({ requestContext, contextId: projectId, iModelId: masterIModelId, asOf: IModelVersion.first().toJSON() });
      const replayTransformer = new IModelTransformer(sourceDb, replayedDb);
      // this replay strategy pretends that deleted elements never existed
      for (const elementId of masterDeletedElementIds) {
        replayTransformer.exporter.excludeElement(elementId);
      }
      // note: this test knows that there were no schema changes, so does not call `processSchemas`
      await replayTransformer.processAll(); // process any elements that were part of the "seed"
      await saveAndPushChanges(requestContext, replayedDb, "changes from source seed");
      for (const masterDbChangeSet of masterDbChangeSets) {
        await sourceDb.pullAndMergeChanges(requestContext, IModelVersion.asOfChangeSet(masterDbChangeSet.id));
        await replayTransformer.processChanges(requestContext, sourceDb.changeSetId);
        await saveAndPushChanges(requestContext, replayedDb, masterDbChangeSet.description ?? "", masterDbChangeSet.changesType);
      }
      replayTransformer.dispose();
      sourceDb.close();
      assertPhysicalObjects(replayedDb, state4); // should have same ending state as masterDb

      // make sure there are no deletes in the replay history (all elements that were eventually deleted from masterDb were excluded)
      const replayedDbChangeSets = await BriefcaseManager.downloadChangeSets(requestContext, replayedIModelId, { after: "", end: replayedDb.changeSetId }); // downloads actual changeSets
      assert.isAtLeast(replayedDbChangeSets.length, masterDbChangeSets.length); // replayedDb will have more changeSets when seed contains elements
      const replayedDeletedElementIds = new Set<Id64String>();
      for (const replayedDbChangeSet of replayedDbChangeSets) {
        assert.isDefined(replayedDbChangeSet.id);
        const changeSetPath = replayedDbChangeSet.pathname;
        assert.isTrue(IModelJsFs.existsSync(changeSetPath));
        // below is one way of determining the set of elements that were deleted in a specific changeSet
        const statusOrResult: IModelJsNative.ErrorStatusOrResult<IModelStatus, any> = replayedDb.nativeDb.extractChangedInstanceIdsFromChangeSet(changeSetPath);
        assert.isUndefined(statusOrResult.error);
        const result: IModelJsNative.ChangedInstanceIdsProps = JSON.parse(statusOrResult.result);
        assert.isDefined(result.element);
        if (result.element?.delete) {
          result.element.delete.forEach((id: Id64String) => replayedDeletedElementIds.add(id));
        }
      }
      assert.equal(replayedDeletedElementIds.size, 0);

      masterDb.close();
      branchDb1.close();
      branchDb2.close();
      replayedDb.close();

    } finally {
      HubMock.destroy(masterIModelId);
      HubMock.destroy(branchIModelId1);
      HubMock.destroy(branchIModelId2);
      HubMock.destroy(replayedIModelId);
    }
  });

  function count(iModelDb: IModelDb, classFullName: string): number {
    return iModelDb.withPreparedStatement(`SELECT COUNT(*) FROM ${classFullName}`, (statement: ECSqlStatement): number => {
      return DbResult.BE_SQLITE_ROW === statement.step() ? statement.getValue(0).getInteger() : 0;
    });
  }

  async function saveAndPushChanges(requestContext: AuthorizedClientRequestContext, briefcaseDb: BriefcaseDb, description: string, changesType?: ChangesType): Promise<void> {
    // await briefcaseDb.concurrencyControl.request(requestContext);
    briefcaseDb.saveChanges(description);
    return briefcaseDb.pushChanges(requestContext, description, changesType);
  }

  function populateMaster(iModelDb: IModelDb, numbers: number[]): void {
    SpatialCategory.insert(iModelDb, IModel.dictionaryId, "SpatialCategory", new SubCategoryAppearance());
    PhysicalModel.insert(iModelDb, IModel.rootSubjectId, "PhysicalModel");
    maintainPhysicalObjects(iModelDb, numbers);
  }

  function assertPhysicalObjects(iModelDb: IModelDb, numbers: number[]): void {
    let numPhysicalObjects = 0;
    for (const n of numbers) {
      if (n > 0) { // negative "n" value means element was deleted
        ++numPhysicalObjects;
      }
      assertPhysicalObject(iModelDb, n);
    }
    assert.equal(numPhysicalObjects, count(iModelDb, PhysicalObject.classFullName));
  }

  function assertPhysicalObject(iModelDb: IModelDb, n: number): void {
    const physicalObjectId = getPhysicalObjectId(iModelDb, n);
    if (n > 0) {
      assert.isTrue(Id64.isValidId64(physicalObjectId), "Expected element to exist");
    } else {
      assert.equal(physicalObjectId, Id64.invalid, "Expected element to not exist"); // negative "n" means element was deleted
    }
  }

  function assertPhysicalObjectUpdated(iModelDb: IModelDb, n: number): void {
    assert.isTrue(n > 0);
    const physicalObjectId = getPhysicalObjectId(iModelDb, n);
    const physicalObject = iModelDb.elements.getElement(physicalObjectId, PhysicalObject);
    assert.isAtLeast(physicalObject.jsonProperties.updated, 1);
  }

  function getPhysicalObjectId(iModelDb: IModelDb, n: number): Id64String {
    const sql = `SELECT ECInstanceId FROM ${PhysicalObject.classFullName} WHERE UserLabel=:userLabel`;
    return iModelDb.withPreparedStatement(sql, (statement: ECSqlStatement): Id64String => {
      statement.bindString("userLabel", n.toString());
      return DbResult.BE_SQLITE_ROW === statement.step() ? statement.getValue(0).getId() : Id64.invalid;
    });
  }

  function maintainPhysicalObjects(iModelDb: IModelDb, numbers: number[]): void {
    const modelId = iModelDb.elements.queryElementIdByCode(PhysicalPartition.createCode(iModelDb, IModel.rootSubjectId, "PhysicalModel"))!;
    const categoryId = iModelDb.elements.queryElementIdByCode(SpatialCategory.createCode(iModelDb, IModel.dictionaryId, "SpatialCategory"))!;
    for (const n of numbers) {
      maintainPhysicalObject(iModelDb, modelId, categoryId, n);
    }
  }

  function maintainPhysicalObject(iModelDb: IModelDb, modelId: Id64String, categoryId: Id64String, n: number): Id64String {
    if (n > 0) { // positive "n" value means insert or update
      const physicalObjectId = getPhysicalObjectId(iModelDb, n);
      if (Id64.isValidId64(physicalObjectId)) { // if element exists, update it
        const physicalObject = iModelDb.elements.getElement(physicalObjectId, PhysicalObject);
        const numTimesUpdated: number = physicalObject.jsonProperties?.updated ?? 0;
        physicalObject.jsonProperties.updated = 1 + numTimesUpdated;
        physicalObject.update();
        return physicalObjectId;
      } else { // if element does not exist, insert it
        const physicalObjectProps: PhysicalElementProps = {
          classFullName: PhysicalObject.classFullName,
          model: modelId,
          category: categoryId,
          code: Code.createEmpty(),
          userLabel: n.toString(),
          geom: IModelTransformerUtils.createBox(Point3d.create(1, 1, 1)),
          placement: {
            origin: Point3d.create(n, n, 0),
            angles: YawPitchRollAngles.createDegrees(0, 0, 0),
          },
        };
        return iModelDb.elements.insertElement(physicalObjectProps);
      }
    } else { // negative "n" value means delete
      const physicalObjectId = getPhysicalObjectId(iModelDb, -n);
      iModelDb.elements.deleteElement(physicalObjectId);
      return physicalObjectId;
    }
  }

<<<<<<< HEAD
  /** Generate a unique name from the supplied baseName parameter.
 * - Add "IMT" prefix to group files in the integration test project.
 * - Add unique (GUID) suffix to make sure CI jobs get different file names.
 */
  function generateUniqueName(baseName: string): string {
    return `IMT_${baseName}_${Guid.createValue()}`;
=======
  async function deleteIModelByName(requestContext: AuthorizedClientRequestContext, projectId: GuidString, iModelName: string): Promise<void> {
    try {
      const iModelId = await HubUtility.queryIModelIdByName(requestContext, projectId, iModelName);
      await IModelHost.iModelClient.iModels.delete(requestContext, projectId, iModelId);
    } catch (e) {
    }
>>>>>>> 070b9ea4
  }
});
<|MERGE_RESOLUTION|>--- conflicted
+++ resolved
@@ -1,766 +1,690 @@
-/*---------------------------------------------------------------------------------------------
-* Copyright (c) Bentley Systems, Incorporated. All rights reserved.
-* See LICENSE.md in the project root for license terms and full copyright notice.
-*--------------------------------------------------------------------------------------------*/
-
-import { assert } from "chai";
-import { join } from "path";
-import * as semver from "semver";
-import { DbResult, Guid, Id64, Id64String, IModelStatus, Logger, LogLevel } from "@bentley/bentleyjs-core";
-import { Point3d, YawPitchRollAngles } from "@bentley/geometry-core";
-import { ChangesType } from "@bentley/imodelhub-client";
-import { Code, ColorDef, IModel, IModelVersion, PhysicalElementProps, SubCategoryAppearance } from "@bentley/imodeljs-common";
-import { AccessToken, AuthorizedClientRequestContext } from "@bentley/itwin-client";
-import {
-  BackendLoggerCategory, BisCoreSchema, BriefcaseDb, BriefcaseManager, ConcurrencyControl, ECSqlStatement, Element, ElementRefersToElements,
-  ExternalSourceAspect, GenericSchema, IModelDb, IModelExporter, IModelHost, IModelJsFs, IModelJsNative, IModelTransformer, NativeLoggerCategory,
-  PhysicalModel, PhysicalObject, PhysicalPartition, SnapshotDb, SpatialCategory,
-} from "../../imodeljs-backend";
-import { HubMock } from "../HubMock";
-import { IModelTestUtils } from "../IModelTestUtils";
-import { CountingIModelImporter, IModelToTextFileExporter, IModelTransformerUtils, TestIModelTransformer } from "../IModelTransformerUtils";
-import { KnownTestLocations } from "../KnownTestLocations";
-import { HubUtility } from "./HubUtility";
-
-describe("IModelTransformerHub (#integration)", () => {
-  const outputDir = join(KnownTestLocations.outputDir, "IModelTransformerHub");
-  const fakeAccess = AccessToken.fromJson({ tokenString: "bogus", userInfo: { id: "bu1", profile: { firstName: "bogus", lastName: "user", name: "bogus user" } } });
-  const requestContext = new AuthorizedClientRequestContext(fakeAccess);
-  const projectId = Guid.createValue();
-
-  before(async () => {
-
-    if (!IModelJsFs.existsSync(KnownTestLocations.outputDir))
-      IModelJsFs.mkdirSync(KnownTestLocations.outputDir);
-
-    if (!IModelJsFs.existsSync(outputDir))
-      IModelJsFs.mkdirSync(outputDir);
-
-    HubMock.startup(join(outputDir, "HubMock"));
-
-    // initialize logging
-    if (false) {
-      Logger.initializeToConsole();
-      Logger.setLevelDefault(LogLevel.Error);
-      Logger.setLevel(BackendLoggerCategory.IModelExporter, LogLevel.Trace);
-      Logger.setLevel(BackendLoggerCategory.IModelImporter, LogLevel.Trace);
-      Logger.setLevel(BackendLoggerCategory.IModelTransformer, LogLevel.Trace);
-      Logger.setLevel(NativeLoggerCategory.Changeset, LogLevel.Trace);
-    }
-  });
-
-  it.only("Transform source iModel to target iModel", async () => {
-    // Create and push seed of source IModel
-<<<<<<< HEAD
-    const sourceIModelName = "TransformerSource";
-    const sourceSeedFileName = join(outputDir, `${sourceIModelName}.bim`);
-    const sourceIModelId = Guid.createValue();
-    if (IModelJsFs.existsSync(sourceSeedFileName))
-=======
-    const requestContext = await TestUtility.getAuthorizedClientRequestContext(TestUsers.manager);
-    const projectId = await HubUtility.getTestContextId(requestContext);
-    const sourceIModelName: string = HubUtility.generateUniqueName("TransformerSource");
-    const sourceSeedFileName: string = path.join(outputDir, `${sourceIModelName}.bim`);
-    if (IModelJsFs.existsSync(sourceSeedFileName)) {
->>>>>>> 070b9ea4
-      IModelJsFs.removeSync(sourceSeedFileName);
-
-    const sourceSeedDb = SnapshotDb.createEmpty(sourceSeedFileName, { rootSubject: { name: "TransformerSource" } });
-    assert.isTrue(IModelJsFs.existsSync(sourceSeedFileName));
-    await IModelTransformerUtils.prepareSourceDb(sourceSeedDb);
-    sourceSeedDb.saveChanges();
-    sourceSeedDb.close();
-
-    HubMock.create({ contextId: projectId, iModelId: sourceIModelId, iModelName: sourceIModelName, revision0: sourceSeedFileName });
-
-    // Create and push seed of target IModel
-<<<<<<< HEAD
-    const targetIModelName = "TransformerTarget";
-    const targetSeedFileName = join(outputDir, `${targetIModelName}.bim`);
-    const targetIModelId = Guid.createValue();
-=======
-    const targetIModelName: string = HubUtility.generateUniqueName("TransformerTarget");
-    const targetSeedFileName: string = path.join(outputDir, `${targetIModelName}.bim`);
->>>>>>> 070b9ea4
-    if (IModelJsFs.existsSync(targetSeedFileName)) {
-      IModelJsFs.removeSync(targetSeedFileName);
-    }
-    const targetSeedDb = SnapshotDb.createEmpty(targetSeedFileName, { rootSubject: { name: "TransformerTarget" } });
-    assert.isTrue(IModelJsFs.existsSync(targetSeedFileName));
-    await IModelTransformerUtils.prepareTargetDb(targetSeedDb);
-    assert.isTrue(targetSeedDb.codeSpecs.hasName("TargetCodeSpec")); // inserted by prepareTargetDb
-    targetSeedDb.saveChanges();
-    targetSeedDb.close();
-    HubMock.create({ contextId: projectId, iModelId: targetIModelId, iModelName: targetIModelName, revision0: targetSeedFileName });
-
-    try {
-      const sourceDb = await IModelTestUtils.downloadAndOpenBriefcase({ requestContext, contextId: projectId, iModelId: sourceIModelId });
-      const targetDb = await IModelTestUtils.downloadAndOpenBriefcase({ requestContext, contextId: projectId, iModelId: targetIModelId });
-      assert.isTrue(sourceDb.isBriefcaseDb());
-      assert.isTrue(targetDb.isBriefcaseDb());
-      assert.isFalse(sourceDb.isSnapshot);
-      assert.isFalse(targetDb.isSnapshot);
-      assert.isTrue(targetDb.codeSpecs.hasName("TargetCodeSpec")); // make sure prepareTargetDb changes were saved and pushed to iModelHub
-      sourceDb.concurrencyControl.setPolicy(new ConcurrencyControl.OptimisticPolicy());
-      targetDb.concurrencyControl.setPolicy(new ConcurrencyControl.OptimisticPolicy());
-
-      if (true) { // initial import
-        IModelTransformerUtils.populateSourceDb(sourceDb);
-        // await sourceDb.concurrencyControl.request(requestContext);
-        sourceDb.saveChanges();
-        await sourceDb.pushChanges(requestContext, "Populate source");
-
-        // Use IModelExporter.exportChanges to verify the changes to the sourceDb
-        const sourceExportFileName: string = IModelTestUtils.prepareOutputFile("IModelTransformer", "TransformerSource-ExportChanges-1.txt");
-        assert.isFalse(IModelJsFs.existsSync(sourceExportFileName));
-        const sourceExporter = new IModelToTextFileExporter(sourceDb, sourceExportFileName);
-        await sourceExporter.exportChanges(requestContext);
-        assert.isTrue(IModelJsFs.existsSync(sourceExportFileName));
-        const sourceDbChanges: any = (sourceExporter.exporter as any)._sourceDbChanges; // access private member for testing purposes
-        assert.exists(sourceDbChanges);
-        // expect inserts and 1 update from populateSourceDb
-        assert.isAtLeast(sourceDbChanges.codeSpec.insertIds.size, 1);
-        assert.isAtLeast(sourceDbChanges.element.insertIds.size, 1);
-        assert.isAtLeast(sourceDbChanges.aspect.insertIds.size, 1);
-        assert.isAtLeast(sourceDbChanges.model.insertIds.size, 1);
-        assert.equal(sourceDbChanges.model.updateIds.size, 1, "Expect the RepositoryModel to be updated");
-        assert.isTrue(sourceDbChanges.model.updateIds.has(IModel.repositoryModelId));
-        assert.isAtLeast(sourceDbChanges.relationship.insertIds.size, 1);
-        // expect no other updates nor deletes from populateSourceDb
-        assert.equal(sourceDbChanges.codeSpec.updateIds.size, 0);
-        assert.equal(sourceDbChanges.codeSpec.deleteIds.size, 0);
-        assert.equal(sourceDbChanges.element.updateIds.size, 0);
-        assert.equal(sourceDbChanges.element.deleteIds.size, 0);
-        assert.equal(sourceDbChanges.aspect.updateIds.size, 0);
-        assert.equal(sourceDbChanges.aspect.deleteIds.size, 0);
-        assert.equal(sourceDbChanges.model.deleteIds.size, 0);
-        assert.equal(sourceDbChanges.relationship.updateIds.size, 0);
-        assert.equal(sourceDbChanges.relationship.deleteIds.size, 0);
-
-        const transformer = new TestIModelTransformer(sourceDb, targetDb);
-        await transformer.processChanges(requestContext);
-        transformer.dispose();
-        // await targetDb.concurrencyControl.request(requestContext);
-        targetDb.saveChanges();
-        await targetDb.pushChanges(requestContext, "Import #1");
-        IModelTransformerUtils.assertTargetDbContents(sourceDb, targetDb);
-
-        // Use IModelExporter.exportChanges to verify the changes to the targetDb
-        const targetExportFileName: string = IModelTestUtils.prepareOutputFile("IModelTransformer", "TransformerTarget-ExportChanges-1.txt");
-        assert.isFalse(IModelJsFs.existsSync(targetExportFileName));
-        const targetExporter = new IModelToTextFileExporter(targetDb, targetExportFileName);
-        await targetExporter.exportChanges(requestContext);
-        assert.isTrue(IModelJsFs.existsSync(targetExportFileName));
-        const targetDbChanges: any = (targetExporter.exporter as any)._sourceDbChanges; // access private member for testing purposes
-        assert.exists(targetDbChanges);
-        // expect inserts and a few updates from transforming the result of populateSourceDb
-        assert.isAtLeast(targetDbChanges.codeSpec.insertIds.size, 1);
-        assert.isAtLeast(targetDbChanges.element.insertIds.size, 1);
-        assert.isAtMost(targetDbChanges.element.updateIds.size, 1, "Expect the root Subject to be updated");
-        assert.isAtLeast(targetDbChanges.aspect.insertIds.size, 1);
-        assert.isAtLeast(targetDbChanges.model.insertIds.size, 1);
-        assert.isAtMost(targetDbChanges.model.updateIds.size, 1, "Expect the RepositoryModel to be updated");
-        assert.isTrue(targetDbChanges.model.updateIds.has(IModel.repositoryModelId));
-        assert.isAtLeast(targetDbChanges.relationship.insertIds.size, 1);
-        // expect no other changes from transforming the result of populateSourceDb
-        assert.equal(targetDbChanges.codeSpec.updateIds.size, 0);
-        assert.equal(targetDbChanges.codeSpec.deleteIds.size, 0);
-        assert.equal(targetDbChanges.element.deleteIds.size, 0);
-        assert.equal(targetDbChanges.aspect.updateIds.size, 0);
-        assert.equal(targetDbChanges.aspect.deleteIds.size, 0);
-        assert.equal(targetDbChanges.model.deleteIds.size, 0);
-        assert.equal(targetDbChanges.relationship.updateIds.size, 0);
-        assert.equal(targetDbChanges.relationship.deleteIds.size, 0);
-      }
-
-      if (true) { // second import with no changes to source, should be a no-op
-        const numTargetElements: number = count(targetDb, Element.classFullName);
-        const numTargetExternalSourceAspects: number = count(targetDb, ExternalSourceAspect.classFullName);
-        const numTargetRelationships: number = count(targetDb, ElementRefersToElements.classFullName);
-        const targetImporter = new CountingIModelImporter(targetDb);
-        const transformer = new TestIModelTransformer(sourceDb, targetImporter);
-        await transformer.processChanges(requestContext);
-        assert.equal(targetImporter.numModelsInserted, 0);
-        assert.equal(targetImporter.numModelsUpdated, 0);
-        assert.equal(targetImporter.numElementsInserted, 0);
-        assert.equal(targetImporter.numElementsUpdated, 0);
-        assert.equal(targetImporter.numElementsDeleted, 0);
-        assert.equal(targetImporter.numElementAspectsInserted, 0);
-        assert.equal(targetImporter.numElementAspectsUpdated, 0);
-        assert.equal(targetImporter.numRelationshipsInserted, 0);
-        assert.equal(targetImporter.numRelationshipsUpdated, 0);
-        assert.equal(numTargetElements, count(targetDb, Element.classFullName), "Second import should not add elements");
-        assert.equal(numTargetExternalSourceAspects, count(targetDb, ExternalSourceAspect.classFullName), "Second import should not add aspects");
-        assert.equal(numTargetRelationships, count(targetDb, ElementRefersToElements.classFullName), "Second import should not add relationships");
-        transformer.dispose();
-        // await targetDb.concurrencyControl.request(requestContext);
-        targetDb.saveChanges();
-        assert.isFalse(targetDb.nativeDb.hasPendingTxns());
-        await targetDb.pushChanges(requestContext, "Should not actually push because there are no changes");
-      }
-
-      if (true) { // update source db, then import again
-        IModelTransformerUtils.updateSourceDb(sourceDb);
-        // await sourceDb.concurrencyControl.request(requestContext);
-        sourceDb.saveChanges();
-        await sourceDb.pushChanges(requestContext, "Update source");
-
-        // Use IModelExporter.exportChanges to verify the changes to the sourceDb
-        const sourceExportFileName: string = IModelTestUtils.prepareOutputFile("IModelTransformer", "TransformerSource-ExportChanges-2.txt");
-        assert.isFalse(IModelJsFs.existsSync(sourceExportFileName));
-        const sourceExporter = new IModelToTextFileExporter(sourceDb, sourceExportFileName);
-        await sourceExporter.exportChanges(requestContext);
-        assert.isTrue(IModelJsFs.existsSync(sourceExportFileName));
-        const sourceDbChanges: any = (sourceExporter.exporter as any)._sourceDbChanges; // access private member for testing purposes
-        assert.exists(sourceDbChanges);
-        // expect some inserts from updateSourceDb
-        assert.equal(sourceDbChanges.codeSpec.insertIds.size, 0);
-        assert.equal(sourceDbChanges.element.insertIds.size, 1);
-        assert.equal(sourceDbChanges.aspect.insertIds.size, 0);
-        assert.equal(sourceDbChanges.model.insertIds.size, 0);
-        assert.equal(sourceDbChanges.relationship.insertIds.size, 2);
-        // expect some updates from updateSourceDb
-        assert.isAtLeast(sourceDbChanges.element.updateIds.size, 1);
-        assert.isAtLeast(sourceDbChanges.aspect.updateIds.size, 1);
-        assert.isAtLeast(sourceDbChanges.model.updateIds.size, 1);
-        assert.isAtLeast(sourceDbChanges.relationship.updateIds.size, 1);
-        // expect some deletes from updateSourceDb
-        assert.isAtLeast(sourceDbChanges.element.deleteIds.size, 1);
-        assert.equal(sourceDbChanges.relationship.deleteIds.size, 1);
-        // don't expect other changes from updateSourceDb
-        assert.equal(sourceDbChanges.codeSpec.updateIds.size, 0);
-        assert.equal(sourceDbChanges.codeSpec.deleteIds.size, 0);
-        assert.equal(sourceDbChanges.aspect.deleteIds.size, 0);
-        assert.equal(sourceDbChanges.model.deleteIds.size, 0);
-
-        const transformer = new TestIModelTransformer(sourceDb, targetDb);
-        await transformer.processChanges(requestContext);
-        transformer.dispose();
-        // await targetDb.concurrencyControl.request(requestContext);
-        targetDb.saveChanges();
-        await targetDb.pushChanges(requestContext, "Import #2");
-        IModelTransformerUtils.assertUpdatesInDb(targetDb);
-
-        // Use IModelExporter.exportChanges to verify the changes to the targetDb
-        const targetExportFileName: string = IModelTestUtils.prepareOutputFile("IModelTransformer", "TransformerTarget-ExportChanges-2.txt");
-        assert.isFalse(IModelJsFs.existsSync(targetExportFileName));
-        const targetExporter = new IModelToTextFileExporter(targetDb, targetExportFileName);
-        await targetExporter.exportChanges(requestContext);
-        assert.isTrue(IModelJsFs.existsSync(targetExportFileName));
-        const targetDbChanges: any = (targetExporter.exporter as any)._sourceDbChanges; // access private member for testing purposes
-        assert.exists(targetDbChanges);
-        // expect some inserts from transforming the result of updateSourceDb
-        assert.equal(targetDbChanges.codeSpec.insertIds.size, 0);
-        assert.equal(targetDbChanges.element.insertIds.size, 1);
-        assert.equal(targetDbChanges.aspect.insertIds.size, 3);
-        assert.equal(targetDbChanges.model.insertIds.size, 0);
-        assert.equal(targetDbChanges.relationship.insertIds.size, 2);
-        // expect some updates from transforming the result of updateSourceDb
-        assert.isAtLeast(targetDbChanges.element.updateIds.size, 1);
-        assert.isAtLeast(targetDbChanges.aspect.updateIds.size, 1);
-        assert.isAtLeast(targetDbChanges.model.updateIds.size, 1);
-        assert.isAtLeast(targetDbChanges.relationship.updateIds.size, 1);
-        // expect some deletes from transforming the result of updateSourceDb
-        assert.isAtLeast(targetDbChanges.element.deleteIds.size, 1);
-        assert.isAtLeast(targetDbChanges.aspect.deleteIds.size, 1);
-        assert.equal(targetDbChanges.relationship.deleteIds.size, 1);
-        // don't expect other changes from transforming the result of updateSourceDb
-        assert.equal(targetDbChanges.codeSpec.updateIds.size, 0);
-        assert.equal(targetDbChanges.codeSpec.deleteIds.size, 0);
-        assert.equal(targetDbChanges.model.deleteIds.size, 0);
-      }
-
-      // const sourceIModelChangeSets = await IModelHost.iModelClient.changeSets.get(requestContext, sourceIModelId);
-      // const targetIModelChangeSets = await IModelHost.iModelClient.changeSets.get(requestContext, targetIModelId);
-      // assert.equal(sourceIModelChangeSets.length, 2);
-      // assert.equal(targetIModelChangeSets.length, 2);
-
-      await IModelTestUtils.closeAndDeleteBriefcaseDb(requestContext, sourceDb);
-      await IModelTestUtils.closeAndDeleteBriefcaseDb(requestContext, targetDb);
-    } finally {
-      try {
-        HubMock.destroy(sourceIModelId);
-        HubMock.destroy(targetIModelId);
-      } catch (err) {
-        // eslint-disable-next-line no-console
-        console.log("can't destroy", err);
-      }
-
-    }
-  });
-
-  it("Clone/upgrade test", async () => {
-<<<<<<< HEAD
-    const sourceIModelName: string = generateUniqueName("CloneSource");
-=======
-    const requestContext = await TestUtility.getAuthorizedClientRequestContext(TestUsers.manager);
-    const projectId = await HubUtility.getTestContextId(requestContext);
-    const sourceIModelName: string = HubUtility.generateUniqueName("CloneSource");
->>>>>>> 070b9ea4
-    const sourceIModelId = await HubUtility.recreateIModel(requestContext, projectId, sourceIModelName);
-    assert.isTrue(Guid.isGuid(sourceIModelId));
-    const targetIModelName: string = HubUtility.generateUniqueName("CloneTarget");
-    const targetIModelId = await HubUtility.recreateIModel(requestContext, projectId, targetIModelName);
-    assert.isTrue(Guid.isGuid(targetIModelId));
-
-    try {
-      // open/upgrade sourceDb
-      const sourceDb = await IModelTestUtils.downloadAndOpenBriefcase({ requestContext, contextId: projectId, iModelId: sourceIModelId });
-      const seedBisCoreVersion = sourceDb.querySchemaVersion(BisCoreSchema.schemaName)!;
-      assert.isTrue(semver.satisfies(seedBisCoreVersion, ">= 1.0.1"));
-      sourceDb.concurrencyControl.setPolicy(new ConcurrencyControl.OptimisticPolicy());
-      assert.isFalse(sourceDb.concurrencyControl.locks.hasSchemaLock);
-      await sourceDb.importSchemas(requestContext, [BisCoreSchema.schemaFilePath, GenericSchema.schemaFilePath]);
-      assert.isTrue(sourceDb.concurrencyControl.locks.hasSchemaLock);
-      const updatedBisCoreVersion = sourceDb.querySchemaVersion(BisCoreSchema.schemaName)!;
-      assert.isTrue(semver.satisfies(updatedBisCoreVersion, ">= 1.0.10"));
-      assert.isTrue(sourceDb.containsClass(ExternalSourceAspect.classFullName), "Expect BisCore to be updated and contain ExternalSourceAspect");
-      const expectedHasPendingTxns: boolean = seedBisCoreVersion !== updatedBisCoreVersion;
-
-      // push sourceDb schema changes
-      await sourceDb.concurrencyControl.request(requestContext);
-      assert.equal(sourceDb.nativeDb.hasPendingTxns(), expectedHasPendingTxns, "Expect importSchemas to have saved changes");
-      assert.isFalse(sourceDb.nativeDb.hasUnsavedChanges(), "Expect no unsaved changes after importSchemas");
-      await sourceDb.pushChanges(requestContext, "Import schemas to upgrade BisCore"); // may push schema changes
-      assert.isFalse(sourceDb.concurrencyControl.locks.hasSchemaLock);
-
-      // import schemas again to test common scenario of not knowing whether schemas are up-to-date or not..
-      await sourceDb.importSchemas(requestContext, [BisCoreSchema.schemaFilePath, GenericSchema.schemaFilePath]);
-      assert.isTrue(sourceDb.concurrencyControl.locks.hasSchemaLock);
-      assert.isTrue(sourceDb.concurrencyControl.locks.hasSchemaLock);
-      assert.isFalse(sourceDb.nativeDb.hasPendingTxns(), "Expect importSchemas to be a no-op");
-      assert.isFalse(sourceDb.nativeDb.hasUnsavedChanges(), "Expect importSchemas to be a no-op");
-      sourceDb.saveChanges(); // will be no changes to save in this case
-      await sourceDb.pushChanges(requestContext, "Import schemas again"); // will be no changes to push in this case
-      assert.isFalse(sourceDb.concurrencyControl.locks.hasSchemaLock);
-
-      // populate sourceDb
-      IModelTransformerUtils.populateTeamIModel(sourceDb, "Test", Point3d.createZero(), ColorDef.green);
-      IModelTransformerUtils.assertTeamIModelContents(sourceDb, "Test");
-      await sourceDb.concurrencyControl.request(requestContext);
-      sourceDb.saveChanges();
-      await sourceDb.pushChanges(requestContext, "Populate Source");
-      assert.isFalse(sourceDb.concurrencyControl.locks.hasSchemaLock);
-
-      // open/upgrade targetDb
-      const targetDb = await IModelTestUtils.downloadAndOpenBriefcase({ requestContext, contextId: projectId, iModelId: targetIModelId });
-      targetDb.concurrencyControl.setPolicy(new ConcurrencyControl.OptimisticPolicy());
-      await targetDb.importSchemas(requestContext, [BisCoreSchema.schemaFilePath, GenericSchema.schemaFilePath]);
-      assert.isTrue(targetDb.containsClass(ExternalSourceAspect.classFullName), "Expect BisCore to be updated and contain ExternalSourceAspect");
-
-      // push targetDb schema changes
-      await targetDb.concurrencyControl.request(requestContext);
-      targetDb.saveChanges();
-      await targetDb.pushChanges(requestContext, "Upgrade BisCore");
-
-      // import sourceDb changes into targetDb
-      const transformer = new IModelTransformer(new IModelExporter(sourceDb), targetDb);
-      await transformer.processAll();
-      transformer.dispose();
-      IModelTransformerUtils.assertTeamIModelContents(targetDb, "Test");
-      await targetDb.concurrencyControl.request(requestContext);
-      targetDb.saveChanges();
-      await targetDb.pushChanges(requestContext, "Import changes from sourceDb");
-
-      // close iModel briefcases
-      await IModelTestUtils.closeAndDeleteBriefcaseDb(requestContext, sourceDb);
-      await IModelTestUtils.closeAndDeleteBriefcaseDb(requestContext, targetDb);
-    } finally {
-      // delete iModel briefcases
-      await IModelHost.iModelClient.iModels.delete(requestContext, projectId, sourceIModelId);
-      await IModelHost.iModelClient.iModels.delete(requestContext, projectId, targetIModelId);
-    }
-  });
-
-  it.only("should merge changes made on a branch back to master", async () => {
-    // create and push master IModel
-<<<<<<< HEAD
-    const masterIModelName = "Master";
-    const masterSeedFileName = join(outputDir, `${masterIModelName}.bim`);
-    if (IModelJsFs.existsSync(masterSeedFileName))
-=======
-    const masterIModelName = HubUtility.generateUniqueName("Master");
-    const masterSeedFileName = path.join(outputDir, `${masterIModelName}.bim`);
-    if (IModelJsFs.existsSync(masterSeedFileName)) {
->>>>>>> 070b9ea4
-      IModelJsFs.removeSync(masterSeedFileName); // make sure file from last run does not exist
-
-    const state0 = [1, 2];
-    const masterSeedDb = SnapshotDb.createEmpty(masterSeedFileName, { rootSubject: { name: "Master" } });
-    populateMaster(masterSeedDb, state0);
-    assert.isTrue(IModelJsFs.existsSync(masterSeedFileName));
-    masterSeedDb.nativeDb.saveProjectGuid(projectId); // WIP: attempting a workaround for "ContextId was not properly setup in the checkpoint" issue
-    masterSeedDb.saveChanges();
-    masterSeedDb.close();
-    const masterIModelId = Guid.createValue();
-
-    HubMock.create({ contextId: projectId, iModelId: masterIModelId, iModelName: masterIModelName, revision0: masterSeedFileName });
-    assert.isTrue(Guid.isGuid(masterIModelId));
-    IModelJsFs.removeSync(masterSeedFileName); // now that iModel is pushed, can delete local copy of the seed
-    const masterDb = await IModelTestUtils.downloadAndOpenBriefcase({ requestContext, contextId: projectId, iModelId: masterIModelId });
-    masterDb.concurrencyControl.setPolicy(new ConcurrencyControl.OptimisticPolicy());
-    assert.isTrue(masterDb.isBriefcaseDb());
-    assert.equal(masterDb.contextId, projectId);
-    assert.equal(masterDb.iModelId, masterIModelId);
-    assertPhysicalObjects(masterDb, state0);
-    const changeSetMasterState0 = masterDb.changeSetId;
-
-    // create Branch1 iModel using Master as a template
-<<<<<<< HEAD
-    const branchIModelName1 = "Branch1";
-    const branchIModelId1 = Guid.createValue();
-    HubMock.create({ contextId: projectId, iModelId: branchIModelId1, iModelName: branchIModelName1, description: `Branch1 of ${masterIModelName}`, revision0: masterDb.pathName });
-
-=======
-    const branchIModelName1 = HubUtility.generateUniqueName("Branch1");
-    await deleteIModelByName(requestContext, projectId, branchIModelName1);
-    const branchIModel1 = await IModelHost.iModelClient.iModels.create(requestContext, projectId, branchIModelName1, {
-      description: `Branch1 of ${masterIModelName}`,
-      template: { imodelId: masterIModelId },
-      timeOutInMilliseconds: initializeIModelTimeout,
-    });
-    assert.isDefined(branchIModel1?.id);
-    const branchIModelId1: GuidString = branchIModel1!.id!; // eslint-disable-line
->>>>>>> 070b9ea4
-    const branchDb1 = await IModelTestUtils.downloadAndOpenBriefcase({ requestContext, contextId: projectId, iModelId: branchIModelId1 });
-    branchDb1.concurrencyControl.setPolicy(new ConcurrencyControl.OptimisticPolicy());
-    assert.isTrue(branchDb1.isBriefcaseDb());
-    assert.equal(branchDb1.contextId, projectId);
-    assertPhysicalObjects(branchDb1, state0);
-    const changeSetBranch1First = branchDb1.changeSetId;
-
-    // create Branch2 iModel using Master as a template
-<<<<<<< HEAD
-    const branchIModelName2 = "Branch2";
-    const branchIModelId2 = Guid.createValue();
-    HubMock.create({ contextId: projectId, iModelId: branchIModelId2, iModelName: branchIModelName2, description: `Branch2 of ${masterIModelName}`, revision0: masterDb.pathName });
-=======
-    const branchIModelName2 = HubUtility.generateUniqueName("Branch2");
-    await deleteIModelByName(requestContext, projectId, branchIModelName2);
-    const branchIModel2 = await IModelHost.iModelClient.iModels.create(requestContext, projectId, branchIModelName2, {
-      description: `Branch2 of ${masterIModelName}`,
-      template: { imodelId: masterIModelId },
-      timeOutInMilliseconds: initializeIModelTimeout,
-    });
-    assert.isDefined(branchIModel2?.id);
-    const branchIModelId2: GuidString = branchIModel2!.id!; // eslint-disable-line
->>>>>>> 070b9ea4
-    const branchDb2 = await IModelTestUtils.downloadAndOpenBriefcase({ requestContext, contextId: projectId, iModelId: branchIModelId2 });
-    branchDb2.concurrencyControl.setPolicy(new ConcurrencyControl.OptimisticPolicy());
-    assert.isTrue(branchDb2.isBriefcaseDb());
-    assert.equal(branchDb2.contextId, projectId);
-    assertPhysicalObjects(branchDb2, state0);
-    const changeSetBranch2First = branchDb2.changeSetId;
-
-    // create empty iModel meant to contain replayed master history
-<<<<<<< HEAD
-    const replayedIModelName = "Replayed";
-    const replayedIModelId = Guid.createValue();
-    const blankName = join(outputDir, "blank.bim");
-    const blank = SnapshotDb.createEmpty(blankName, { rootSubject: { name: "blank" } });
-    blank.saveChanges();
-    blank.close();
-    HubMock.create({ contextId: projectId, iModelId: replayedIModelId, iModelName: replayedIModelName, revision0: blankName });
-    IModelJsFs.removeSync(blankName);
-
-=======
-    const replayedIModelName = HubUtility.generateUniqueName("Replayed");
-    await deleteIModelByName(requestContext, projectId, replayedIModelName);
-    const replayedIModel = await IModelHost.iModelClient.iModels.create(requestContext, projectId, replayedIModelName, {
-      description: `Replay of ${masterIModelName}`,
-      timeOutInMilliseconds: initializeIModelTimeout,
-    });
-    assert.isDefined(replayedIModel?.id);
-    const replayedIModelId: GuidString = replayedIModel!.id!; // eslint-disable-line
->>>>>>> 070b9ea4
-    const replayedDb = await IModelTestUtils.downloadAndOpenBriefcase({ requestContext, contextId: projectId, iModelId: replayedIModelId });
-    replayedDb.concurrencyControl.setPolicy(new ConcurrencyControl.OptimisticPolicy());
-    assert.isTrue(replayedDb.isBriefcaseDb());
-    assert.equal(replayedDb.contextId, projectId);
-
-    try {
-      // record provenance in Branch1 and Branch2 iModels
-      const provenanceInserterB1 = new IModelTransformer(masterDb, branchDb1, {
-        wasSourceIModelCopiedToTarget: true,
-      });
-      const provenanceInserterB2 = new IModelTransformer(masterDb, branchDb2, {
-        wasSourceIModelCopiedToTarget: true,
-      });
-      await provenanceInserterB1.processAll();
-      await provenanceInserterB2.processAll();
-      provenanceInserterB1.dispose();
-      provenanceInserterB2.dispose();
-      assert.equal(count(masterDb, ExternalSourceAspect.classFullName), 0);
-      assert.isAbove(count(branchDb1, ExternalSourceAspect.classFullName), state0.length);
-      assert.isAbove(count(branchDb2, ExternalSourceAspect.classFullName), state0.length);
-
-      // push Branch1 and Branch2 provenance changes
-      await saveAndPushChanges(requestContext, branchDb1, "State0");
-      await saveAndPushChanges(requestContext, branchDb2, "State0");
-      const changeSetBranch1State0 = branchDb1.changeSetId;
-      const changeSetBranch2State0 = branchDb2.changeSetId;
-      assert.notEqual(changeSetBranch1State0, changeSetBranch1First);
-      assert.notEqual(changeSetBranch2State0, changeSetBranch2First);
-
-      // push Branch1 State1
-      const delta01 = [2, 3, 4]; // update 2, insert 3 and 4
-      const state1 = [1, 2, 3, 4];
-      maintainPhysicalObjects(branchDb1, delta01);
-      assertPhysicalObjects(branchDb1, state1);
-      await saveAndPushChanges(requestContext, branchDb1, "State0 -> State1");
-      const changeSetBranch1State1 = branchDb1.changeSetId;
-      assert.notEqual(changeSetBranch1State1, changeSetBranch1State0);
-
-      // push Branch1 State2
-      const delta12 = [1, -3, 5, 6]; // update 1, delete 3, insert 5 and 6
-      const state2 = [1, 2, -3, 4, 5, 6];
-      maintainPhysicalObjects(branchDb1, delta12);
-      assertPhysicalObjects(branchDb1, state2);
-      await saveAndPushChanges(requestContext, branchDb1, "State1 -> State2");
-      const changeSetBranch1State2 = branchDb1.changeSetId;
-      assert.notEqual(changeSetBranch1State2, changeSetBranch1State1);
-
-      // merge changes made on Branch1 back to Master
-      const branch1ToMaster = new IModelTransformer(branchDb1, masterDb, {
-        isReverseSynchronization: true, // provenance stored in source/branch
-      });
-      await branch1ToMaster.processChanges(requestContext, changeSetBranch1State1);
-      branch1ToMaster.dispose();
-      assertPhysicalObjects(masterDb, state2);
-      assertPhysicalObjectUpdated(masterDb, 1);
-      assertPhysicalObjectUpdated(masterDb, 2);
-      assert.equal(count(masterDb, ExternalSourceAspect.classFullName), 0);
-      await saveAndPushChanges(requestContext, masterDb, "State0 -> State2"); // a squash of 2 branch changes into 1 in the masterDb change ledger
-      const changeSetMasterState2 = masterDb.changeSetId;
-      assert.notEqual(changeSetMasterState2, changeSetMasterState0);
-      branchDb1.saveChanges(); // saves provenance locally in case of re-merge
-
-      // merge changes from Master to Branch2
-      const masterToBranch2 = new IModelTransformer(masterDb, branchDb2);
-      await masterToBranch2.processChanges(requestContext, changeSetMasterState2);
-      masterToBranch2.dispose();
-      assertPhysicalObjects(branchDb2, state2);
-      await saveAndPushChanges(requestContext, branchDb2, "State0 -> State2");
-      const changeSetBranch2State2 = branchDb2.changeSetId;
-      assert.notEqual(changeSetBranch2State2, changeSetBranch2State0);
-
-      // make changes to Branch2
-      const delta23 = [7, 8];
-      const state3 = [1, 2, -3, 4, 5, 6, 7, 8];
-      maintainPhysicalObjects(branchDb2, delta23);
-      assertPhysicalObjects(branchDb2, state3);
-      await saveAndPushChanges(requestContext, branchDb2, "State2 -> State3");
-      const changeSetBranch2State3 = branchDb2.changeSetId;
-      assert.notEqual(changeSetBranch2State3, changeSetBranch2State2);
-
-      // merge changes made on Branch2 back to Master
-      const branch2ToMaster = new IModelTransformer(branchDb2, masterDb, {
-        isReverseSynchronization: true, // provenance stored in source/branch
-      });
-      await branch2ToMaster.processChanges(requestContext, changeSetBranch2State3);
-      branch2ToMaster.dispose();
-      assertPhysicalObjects(masterDb, state3);
-      assert.equal(count(masterDb, ExternalSourceAspect.classFullName), 0);
-      await saveAndPushChanges(requestContext, masterDb, "State2 -> State3");
-      const changeSetMasterState3 = masterDb.changeSetId;
-      assert.notEqual(changeSetMasterState3, changeSetMasterState2);
-      branchDb2.saveChanges(); // saves provenance locally in case of re-merge
-
-      // make change directly on Master
-      const delta34 = [6, -7]; // update 6, delete 7
-      const state4 = [1, 2, -3, 4, 5, 6, -7, 8];
-      maintainPhysicalObjects(masterDb, delta34);
-      assertPhysicalObjects(masterDb, state4);
-      await saveAndPushChanges(requestContext, masterDb, "State3 -> State4");
-      const changeSetMasterState4 = masterDb.changeSetId;
-      assert.notEqual(changeSetMasterState4, changeSetMasterState3);
-
-      // merge Master to Branch1
-      const masterToBranch1 = new IModelTransformer(masterDb, branchDb1);
-      await masterToBranch1.processChanges(requestContext, changeSetMasterState3);
-      masterToBranch1.dispose();
-      assertPhysicalObjects(branchDb1, state4);
-      assertPhysicalObjectUpdated(branchDb1, 6);
-      await saveAndPushChanges(requestContext, branchDb1, "State2 -> State4");
-      const changeSetBranch1State4 = branchDb1.changeSetId;
-      assert.notEqual(changeSetBranch1State4, changeSetBranch1State2);
-
-      const masterDbChangeSets = await BriefcaseManager.downloadChangeSets(requestContext, masterIModelId, { after: "", end: masterDb.changeSetId }); // downloads actual changeSets
-      assert.equal(masterDbChangeSets.length, 3);
-      const masterDeletedElementIds = new Set<Id64String>();
-      for (const masterDbChangeSet of masterDbChangeSets) {
-        assert.isDefined(masterDbChangeSet.id);
-        assert.isDefined(masterDbChangeSet.description); // test code above always included a change description when pushChanges was called
-        const changeSetPath = masterDbChangeSet.pathname;
-        assert.isTrue(IModelJsFs.existsSync(changeSetPath));
-        // below is one way of determining the set of elements that were deleted in a specific changeSet
-        const statusOrResult: IModelJsNative.ErrorStatusOrResult<IModelStatus, any> = masterDb.nativeDb.extractChangedInstanceIdsFromChangeSet(changeSetPath);
-        assert.isUndefined(statusOrResult.error);
-        const result: IModelJsNative.ChangedInstanceIdsProps = JSON.parse(statusOrResult.result);
-        assert.isDefined(result.element);
-        if (result.element?.delete) {
-          result.element.delete.forEach((id: Id64String) => masterDeletedElementIds.add(id));
-        }
-      }
-      assert.isAtLeast(masterDeletedElementIds.size, 1);
-
-      // replay master history to create replayed iModel
-      const sourceDb = await IModelTestUtils.downloadAndOpenBriefcase({ requestContext, contextId: projectId, iModelId: masterIModelId, asOf: IModelVersion.first().toJSON() });
-      const replayTransformer = new IModelTransformer(sourceDb, replayedDb);
-      // this replay strategy pretends that deleted elements never existed
-      for (const elementId of masterDeletedElementIds) {
-        replayTransformer.exporter.excludeElement(elementId);
-      }
-      // note: this test knows that there were no schema changes, so does not call `processSchemas`
-      await replayTransformer.processAll(); // process any elements that were part of the "seed"
-      await saveAndPushChanges(requestContext, replayedDb, "changes from source seed");
-      for (const masterDbChangeSet of masterDbChangeSets) {
-        await sourceDb.pullAndMergeChanges(requestContext, IModelVersion.asOfChangeSet(masterDbChangeSet.id));
-        await replayTransformer.processChanges(requestContext, sourceDb.changeSetId);
-        await saveAndPushChanges(requestContext, replayedDb, masterDbChangeSet.description ?? "", masterDbChangeSet.changesType);
-      }
-      replayTransformer.dispose();
-      sourceDb.close();
-      assertPhysicalObjects(replayedDb, state4); // should have same ending state as masterDb
-
-      // make sure there are no deletes in the replay history (all elements that were eventually deleted from masterDb were excluded)
-      const replayedDbChangeSets = await BriefcaseManager.downloadChangeSets(requestContext, replayedIModelId, { after: "", end: replayedDb.changeSetId }); // downloads actual changeSets
-      assert.isAtLeast(replayedDbChangeSets.length, masterDbChangeSets.length); // replayedDb will have more changeSets when seed contains elements
-      const replayedDeletedElementIds = new Set<Id64String>();
-      for (const replayedDbChangeSet of replayedDbChangeSets) {
-        assert.isDefined(replayedDbChangeSet.id);
-        const changeSetPath = replayedDbChangeSet.pathname;
-        assert.isTrue(IModelJsFs.existsSync(changeSetPath));
-        // below is one way of determining the set of elements that were deleted in a specific changeSet
-        const statusOrResult: IModelJsNative.ErrorStatusOrResult<IModelStatus, any> = replayedDb.nativeDb.extractChangedInstanceIdsFromChangeSet(changeSetPath);
-        assert.isUndefined(statusOrResult.error);
-        const result: IModelJsNative.ChangedInstanceIdsProps = JSON.parse(statusOrResult.result);
-        assert.isDefined(result.element);
-        if (result.element?.delete) {
-          result.element.delete.forEach((id: Id64String) => replayedDeletedElementIds.add(id));
-        }
-      }
-      assert.equal(replayedDeletedElementIds.size, 0);
-
-      masterDb.close();
-      branchDb1.close();
-      branchDb2.close();
-      replayedDb.close();
-
-    } finally {
-      HubMock.destroy(masterIModelId);
-      HubMock.destroy(branchIModelId1);
-      HubMock.destroy(branchIModelId2);
-      HubMock.destroy(replayedIModelId);
-    }
-  });
-
-  function count(iModelDb: IModelDb, classFullName: string): number {
-    return iModelDb.withPreparedStatement(`SELECT COUNT(*) FROM ${classFullName}`, (statement: ECSqlStatement): number => {
-      return DbResult.BE_SQLITE_ROW === statement.step() ? statement.getValue(0).getInteger() : 0;
-    });
-  }
-
-  async function saveAndPushChanges(requestContext: AuthorizedClientRequestContext, briefcaseDb: BriefcaseDb, description: string, changesType?: ChangesType): Promise<void> {
-    // await briefcaseDb.concurrencyControl.request(requestContext);
-    briefcaseDb.saveChanges(description);
-    return briefcaseDb.pushChanges(requestContext, description, changesType);
-  }
-
-  function populateMaster(iModelDb: IModelDb, numbers: number[]): void {
-    SpatialCategory.insert(iModelDb, IModel.dictionaryId, "SpatialCategory", new SubCategoryAppearance());
-    PhysicalModel.insert(iModelDb, IModel.rootSubjectId, "PhysicalModel");
-    maintainPhysicalObjects(iModelDb, numbers);
-  }
-
-  function assertPhysicalObjects(iModelDb: IModelDb, numbers: number[]): void {
-    let numPhysicalObjects = 0;
-    for (const n of numbers) {
-      if (n > 0) { // negative "n" value means element was deleted
-        ++numPhysicalObjects;
-      }
-      assertPhysicalObject(iModelDb, n);
-    }
-    assert.equal(numPhysicalObjects, count(iModelDb, PhysicalObject.classFullName));
-  }
-
-  function assertPhysicalObject(iModelDb: IModelDb, n: number): void {
-    const physicalObjectId = getPhysicalObjectId(iModelDb, n);
-    if (n > 0) {
-      assert.isTrue(Id64.isValidId64(physicalObjectId), "Expected element to exist");
-    } else {
-      assert.equal(physicalObjectId, Id64.invalid, "Expected element to not exist"); // negative "n" means element was deleted
-    }
-  }
-
-  function assertPhysicalObjectUpdated(iModelDb: IModelDb, n: number): void {
-    assert.isTrue(n > 0);
-    const physicalObjectId = getPhysicalObjectId(iModelDb, n);
-    const physicalObject = iModelDb.elements.getElement(physicalObjectId, PhysicalObject);
-    assert.isAtLeast(physicalObject.jsonProperties.updated, 1);
-  }
-
-  function getPhysicalObjectId(iModelDb: IModelDb, n: number): Id64String {
-    const sql = `SELECT ECInstanceId FROM ${PhysicalObject.classFullName} WHERE UserLabel=:userLabel`;
-    return iModelDb.withPreparedStatement(sql, (statement: ECSqlStatement): Id64String => {
-      statement.bindString("userLabel", n.toString());
-      return DbResult.BE_SQLITE_ROW === statement.step() ? statement.getValue(0).getId() : Id64.invalid;
-    });
-  }
-
-  function maintainPhysicalObjects(iModelDb: IModelDb, numbers: number[]): void {
-    const modelId = iModelDb.elements.queryElementIdByCode(PhysicalPartition.createCode(iModelDb, IModel.rootSubjectId, "PhysicalModel"))!;
-    const categoryId = iModelDb.elements.queryElementIdByCode(SpatialCategory.createCode(iModelDb, IModel.dictionaryId, "SpatialCategory"))!;
-    for (const n of numbers) {
-      maintainPhysicalObject(iModelDb, modelId, categoryId, n);
-    }
-  }
-
-  function maintainPhysicalObject(iModelDb: IModelDb, modelId: Id64String, categoryId: Id64String, n: number): Id64String {
-    if (n > 0) { // positive "n" value means insert or update
-      const physicalObjectId = getPhysicalObjectId(iModelDb, n);
-      if (Id64.isValidId64(physicalObjectId)) { // if element exists, update it
-        const physicalObject = iModelDb.elements.getElement(physicalObjectId, PhysicalObject);
-        const numTimesUpdated: number = physicalObject.jsonProperties?.updated ?? 0;
-        physicalObject.jsonProperties.updated = 1 + numTimesUpdated;
-        physicalObject.update();
-        return physicalObjectId;
-      } else { // if element does not exist, insert it
-        const physicalObjectProps: PhysicalElementProps = {
-          classFullName: PhysicalObject.classFullName,
-          model: modelId,
-          category: categoryId,
-          code: Code.createEmpty(),
-          userLabel: n.toString(),
-          geom: IModelTransformerUtils.createBox(Point3d.create(1, 1, 1)),
-          placement: {
-            origin: Point3d.create(n, n, 0),
-            angles: YawPitchRollAngles.createDegrees(0, 0, 0),
-          },
-        };
-        return iModelDb.elements.insertElement(physicalObjectProps);
-      }
-    } else { // negative "n" value means delete
-      const physicalObjectId = getPhysicalObjectId(iModelDb, -n);
-      iModelDb.elements.deleteElement(physicalObjectId);
-      return physicalObjectId;
-    }
-  }
-
-<<<<<<< HEAD
-  /** Generate a unique name from the supplied baseName parameter.
- * - Add "IMT" prefix to group files in the integration test project.
- * - Add unique (GUID) suffix to make sure CI jobs get different file names.
- */
-  function generateUniqueName(baseName: string): string {
-    return `IMT_${baseName}_${Guid.createValue()}`;
-=======
-  async function deleteIModelByName(requestContext: AuthorizedClientRequestContext, projectId: GuidString, iModelName: string): Promise<void> {
-    try {
-      const iModelId = await HubUtility.queryIModelIdByName(requestContext, projectId, iModelName);
-      await IModelHost.iModelClient.iModels.delete(requestContext, projectId, iModelId);
-    } catch (e) {
-    }
->>>>>>> 070b9ea4
-  }
-});
+/*---------------------------------------------------------------------------------------------
+* Copyright (c) Bentley Systems, Incorporated. All rights reserved.
+* See LICENSE.md in the project root for license terms and full copyright notice.
+*--------------------------------------------------------------------------------------------*/
+
+import { assert } from "chai";
+import { join } from "path";
+import * as semver from "semver";
+import { DbResult, Guid, Id64, Id64String, IModelStatus, Logger, LogLevel } from "@bentley/bentleyjs-core";
+import { Point3d, YawPitchRollAngles } from "@bentley/geometry-core";
+import { ChangesType } from "@bentley/imodelhub-client";
+import { Code, ColorDef, IModel, IModelVersion, PhysicalElementProps, SubCategoryAppearance } from "@bentley/imodeljs-common";
+import { AccessToken, AuthorizedClientRequestContext } from "@bentley/itwin-client";
+import {
+  BackendLoggerCategory, BisCoreSchema, BriefcaseDb, BriefcaseManager, ConcurrencyControl, ECSqlStatement, Element, ElementRefersToElements,
+  ExternalSourceAspect, GenericSchema, IModelDb, IModelExporter, IModelHost, IModelJsFs, IModelJsNative, IModelTransformer, NativeLoggerCategory,
+  PhysicalModel, PhysicalObject, PhysicalPartition, SnapshotDb, SpatialCategory,
+} from "../../imodeljs-backend";
+import { HubMock } from "../HubMock";
+import { IModelTestUtils } from "../IModelTestUtils";
+import { CountingIModelImporter, IModelToTextFileExporter, IModelTransformerUtils, TestIModelTransformer } from "../IModelTransformerUtils";
+import { KnownTestLocations } from "../KnownTestLocations";
+import { HubUtility } from "./HubUtility";
+
+describe("IModelTransformerHub (#integration)", () => {
+  const outputDir = join(KnownTestLocations.outputDir, "IModelTransformerHub");
+  const fakeAccess = AccessToken.fromJson({ tokenString: "bogus", userInfo: { id: "bu1", profile: { firstName: "bogus", lastName: "user", name: "bogus user" } } });
+  const requestContext = new AuthorizedClientRequestContext(fakeAccess);
+  const projectId = Guid.createValue();
+
+  before(async () => {
+
+    if (!IModelJsFs.existsSync(KnownTestLocations.outputDir))
+      IModelJsFs.mkdirSync(KnownTestLocations.outputDir);
+
+    if (!IModelJsFs.existsSync(outputDir))
+      IModelJsFs.mkdirSync(outputDir);
+
+    HubMock.startup(join(outputDir, "HubMock"));
+
+    // initialize logging
+    if (false) {
+      Logger.initializeToConsole();
+      Logger.setLevelDefault(LogLevel.Error);
+      Logger.setLevel(BackendLoggerCategory.IModelExporter, LogLevel.Trace);
+      Logger.setLevel(BackendLoggerCategory.IModelImporter, LogLevel.Trace);
+      Logger.setLevel(BackendLoggerCategory.IModelTransformer, LogLevel.Trace);
+      Logger.setLevel(NativeLoggerCategory.Changeset, LogLevel.Trace);
+    }
+  });
+
+  it.only("Transform source iModel to target iModel", async () => {
+    // Create and push seed of source IModel
+    const sourceIModelName = "TransformerSource";
+    const sourceSeedFileName = join(outputDir, `${sourceIModelName}.bim`);
+    const sourceIModelId = Guid.createValue();
+    if (IModelJsFs.existsSync(sourceSeedFileName))
+      IModelJsFs.removeSync(sourceSeedFileName);
+
+    const sourceSeedDb = SnapshotDb.createEmpty(sourceSeedFileName, { rootSubject: { name: "TransformerSource" } });
+    assert.isTrue(IModelJsFs.existsSync(sourceSeedFileName));
+    await IModelTransformerUtils.prepareSourceDb(sourceSeedDb);
+    sourceSeedDb.saveChanges();
+    sourceSeedDb.close();
+
+    HubMock.create({ contextId: projectId, iModelId: sourceIModelId, iModelName: sourceIModelName, revision0: sourceSeedFileName });
+
+    // Create and push seed of target IModel
+    const targetIModelName = "TransformerTarget";
+    const targetSeedFileName = join(outputDir, `${targetIModelName}.bim`);
+    const targetIModelId = Guid.createValue();
+    if (IModelJsFs.existsSync(targetSeedFileName)) {
+      IModelJsFs.removeSync(targetSeedFileName);
+    }
+    const targetSeedDb = SnapshotDb.createEmpty(targetSeedFileName, { rootSubject: { name: "TransformerTarget" } });
+    assert.isTrue(IModelJsFs.existsSync(targetSeedFileName));
+    await IModelTransformerUtils.prepareTargetDb(targetSeedDb);
+    assert.isTrue(targetSeedDb.codeSpecs.hasName("TargetCodeSpec")); // inserted by prepareTargetDb
+    targetSeedDb.saveChanges();
+    targetSeedDb.close();
+    HubMock.create({ contextId: projectId, iModelId: targetIModelId, iModelName: targetIModelName, revision0: targetSeedFileName });
+
+    try {
+      const sourceDb = await IModelTestUtils.downloadAndOpenBriefcase({ requestContext, contextId: projectId, iModelId: sourceIModelId });
+      const targetDb = await IModelTestUtils.downloadAndOpenBriefcase({ requestContext, contextId: projectId, iModelId: targetIModelId });
+      assert.isTrue(sourceDb.isBriefcaseDb());
+      assert.isTrue(targetDb.isBriefcaseDb());
+      assert.isFalse(sourceDb.isSnapshot);
+      assert.isFalse(targetDb.isSnapshot);
+      assert.isTrue(targetDb.codeSpecs.hasName("TargetCodeSpec")); // make sure prepareTargetDb changes were saved and pushed to iModelHub
+      sourceDb.concurrencyControl.setPolicy(new ConcurrencyControl.OptimisticPolicy());
+      targetDb.concurrencyControl.setPolicy(new ConcurrencyControl.OptimisticPolicy());
+
+      if (true) { // initial import
+        IModelTransformerUtils.populateSourceDb(sourceDb);
+        // await sourceDb.concurrencyControl.request(requestContext);
+        sourceDb.saveChanges();
+        await sourceDb.pushChanges(requestContext, "Populate source");
+
+        // Use IModelExporter.exportChanges to verify the changes to the sourceDb
+        const sourceExportFileName: string = IModelTestUtils.prepareOutputFile("IModelTransformer", "TransformerSource-ExportChanges-1.txt");
+        assert.isFalse(IModelJsFs.existsSync(sourceExportFileName));
+        const sourceExporter = new IModelToTextFileExporter(sourceDb, sourceExportFileName);
+        await sourceExporter.exportChanges(requestContext);
+        assert.isTrue(IModelJsFs.existsSync(sourceExportFileName));
+        const sourceDbChanges: any = (sourceExporter.exporter as any)._sourceDbChanges; // access private member for testing purposes
+        assert.exists(sourceDbChanges);
+        // expect inserts and 1 update from populateSourceDb
+        assert.isAtLeast(sourceDbChanges.codeSpec.insertIds.size, 1);
+        assert.isAtLeast(sourceDbChanges.element.insertIds.size, 1);
+        assert.isAtLeast(sourceDbChanges.aspect.insertIds.size, 1);
+        assert.isAtLeast(sourceDbChanges.model.insertIds.size, 1);
+        assert.equal(sourceDbChanges.model.updateIds.size, 1, "Expect the RepositoryModel to be updated");
+        assert.isTrue(sourceDbChanges.model.updateIds.has(IModel.repositoryModelId));
+        assert.isAtLeast(sourceDbChanges.relationship.insertIds.size, 1);
+        // expect no other updates nor deletes from populateSourceDb
+        assert.equal(sourceDbChanges.codeSpec.updateIds.size, 0);
+        assert.equal(sourceDbChanges.codeSpec.deleteIds.size, 0);
+        assert.equal(sourceDbChanges.element.updateIds.size, 0);
+        assert.equal(sourceDbChanges.element.deleteIds.size, 0);
+        assert.equal(sourceDbChanges.aspect.updateIds.size, 0);
+        assert.equal(sourceDbChanges.aspect.deleteIds.size, 0);
+        assert.equal(sourceDbChanges.model.deleteIds.size, 0);
+        assert.equal(sourceDbChanges.relationship.updateIds.size, 0);
+        assert.equal(sourceDbChanges.relationship.deleteIds.size, 0);
+
+        const transformer = new TestIModelTransformer(sourceDb, targetDb);
+        await transformer.processChanges(requestContext);
+        transformer.dispose();
+        // await targetDb.concurrencyControl.request(requestContext);
+        targetDb.saveChanges();
+        await targetDb.pushChanges(requestContext, "Import #1");
+        IModelTransformerUtils.assertTargetDbContents(sourceDb, targetDb);
+
+        // Use IModelExporter.exportChanges to verify the changes to the targetDb
+        const targetExportFileName: string = IModelTestUtils.prepareOutputFile("IModelTransformer", "TransformerTarget-ExportChanges-1.txt");
+        assert.isFalse(IModelJsFs.existsSync(targetExportFileName));
+        const targetExporter = new IModelToTextFileExporter(targetDb, targetExportFileName);
+        await targetExporter.exportChanges(requestContext);
+        assert.isTrue(IModelJsFs.existsSync(targetExportFileName));
+        const targetDbChanges: any = (targetExporter.exporter as any)._sourceDbChanges; // access private member for testing purposes
+        assert.exists(targetDbChanges);
+        // expect inserts and a few updates from transforming the result of populateSourceDb
+        assert.isAtLeast(targetDbChanges.codeSpec.insertIds.size, 1);
+        assert.isAtLeast(targetDbChanges.element.insertIds.size, 1);
+        assert.isAtMost(targetDbChanges.element.updateIds.size, 1, "Expect the root Subject to be updated");
+        assert.isAtLeast(targetDbChanges.aspect.insertIds.size, 1);
+        assert.isAtLeast(targetDbChanges.model.insertIds.size, 1);
+        assert.isAtMost(targetDbChanges.model.updateIds.size, 1, "Expect the RepositoryModel to be updated");
+        assert.isTrue(targetDbChanges.model.updateIds.has(IModel.repositoryModelId));
+        assert.isAtLeast(targetDbChanges.relationship.insertIds.size, 1);
+        // expect no other changes from transforming the result of populateSourceDb
+        assert.equal(targetDbChanges.codeSpec.updateIds.size, 0);
+        assert.equal(targetDbChanges.codeSpec.deleteIds.size, 0);
+        assert.equal(targetDbChanges.element.deleteIds.size, 0);
+        assert.equal(targetDbChanges.aspect.updateIds.size, 0);
+        assert.equal(targetDbChanges.aspect.deleteIds.size, 0);
+        assert.equal(targetDbChanges.model.deleteIds.size, 0);
+        assert.equal(targetDbChanges.relationship.updateIds.size, 0);
+        assert.equal(targetDbChanges.relationship.deleteIds.size, 0);
+      }
+
+      if (true) { // second import with no changes to source, should be a no-op
+        const numTargetElements: number = count(targetDb, Element.classFullName);
+        const numTargetExternalSourceAspects: number = count(targetDb, ExternalSourceAspect.classFullName);
+        const numTargetRelationships: number = count(targetDb, ElementRefersToElements.classFullName);
+        const targetImporter = new CountingIModelImporter(targetDb);
+        const transformer = new TestIModelTransformer(sourceDb, targetImporter);
+        await transformer.processChanges(requestContext);
+        assert.equal(targetImporter.numModelsInserted, 0);
+        assert.equal(targetImporter.numModelsUpdated, 0);
+        assert.equal(targetImporter.numElementsInserted, 0);
+        assert.equal(targetImporter.numElementsUpdated, 0);
+        assert.equal(targetImporter.numElementsDeleted, 0);
+        assert.equal(targetImporter.numElementAspectsInserted, 0);
+        assert.equal(targetImporter.numElementAspectsUpdated, 0);
+        assert.equal(targetImporter.numRelationshipsInserted, 0);
+        assert.equal(targetImporter.numRelationshipsUpdated, 0);
+        assert.equal(numTargetElements, count(targetDb, Element.classFullName), "Second import should not add elements");
+        assert.equal(numTargetExternalSourceAspects, count(targetDb, ExternalSourceAspect.classFullName), "Second import should not add aspects");
+        assert.equal(numTargetRelationships, count(targetDb, ElementRefersToElements.classFullName), "Second import should not add relationships");
+        transformer.dispose();
+        // await targetDb.concurrencyControl.request(requestContext);
+        targetDb.saveChanges();
+        assert.isFalse(targetDb.nativeDb.hasPendingTxns());
+        await targetDb.pushChanges(requestContext, "Should not actually push because there are no changes");
+      }
+
+      if (true) { // update source db, then import again
+        IModelTransformerUtils.updateSourceDb(sourceDb);
+        // await sourceDb.concurrencyControl.request(requestContext);
+        sourceDb.saveChanges();
+        await sourceDb.pushChanges(requestContext, "Update source");
+
+        // Use IModelExporter.exportChanges to verify the changes to the sourceDb
+        const sourceExportFileName: string = IModelTestUtils.prepareOutputFile("IModelTransformer", "TransformerSource-ExportChanges-2.txt");
+        assert.isFalse(IModelJsFs.existsSync(sourceExportFileName));
+        const sourceExporter = new IModelToTextFileExporter(sourceDb, sourceExportFileName);
+        await sourceExporter.exportChanges(requestContext);
+        assert.isTrue(IModelJsFs.existsSync(sourceExportFileName));
+        const sourceDbChanges: any = (sourceExporter.exporter as any)._sourceDbChanges; // access private member for testing purposes
+        assert.exists(sourceDbChanges);
+        // expect some inserts from updateSourceDb
+        assert.equal(sourceDbChanges.codeSpec.insertIds.size, 0);
+        assert.equal(sourceDbChanges.element.insertIds.size, 1);
+        assert.equal(sourceDbChanges.aspect.insertIds.size, 0);
+        assert.equal(sourceDbChanges.model.insertIds.size, 0);
+        assert.equal(sourceDbChanges.relationship.insertIds.size, 2);
+        // expect some updates from updateSourceDb
+        assert.isAtLeast(sourceDbChanges.element.updateIds.size, 1);
+        assert.isAtLeast(sourceDbChanges.aspect.updateIds.size, 1);
+        assert.isAtLeast(sourceDbChanges.model.updateIds.size, 1);
+        assert.isAtLeast(sourceDbChanges.relationship.updateIds.size, 1);
+        // expect some deletes from updateSourceDb
+        assert.isAtLeast(sourceDbChanges.element.deleteIds.size, 1);
+        assert.equal(sourceDbChanges.relationship.deleteIds.size, 1);
+        // don't expect other changes from updateSourceDb
+        assert.equal(sourceDbChanges.codeSpec.updateIds.size, 0);
+        assert.equal(sourceDbChanges.codeSpec.deleteIds.size, 0);
+        assert.equal(sourceDbChanges.aspect.deleteIds.size, 0);
+        assert.equal(sourceDbChanges.model.deleteIds.size, 0);
+
+        const transformer = new TestIModelTransformer(sourceDb, targetDb);
+        await transformer.processChanges(requestContext);
+        transformer.dispose();
+        // await targetDb.concurrencyControl.request(requestContext);
+        targetDb.saveChanges();
+        await targetDb.pushChanges(requestContext, "Import #2");
+        IModelTransformerUtils.assertUpdatesInDb(targetDb);
+
+        // Use IModelExporter.exportChanges to verify the changes to the targetDb
+        const targetExportFileName: string = IModelTestUtils.prepareOutputFile("IModelTransformer", "TransformerTarget-ExportChanges-2.txt");
+        assert.isFalse(IModelJsFs.existsSync(targetExportFileName));
+        const targetExporter = new IModelToTextFileExporter(targetDb, targetExportFileName);
+        await targetExporter.exportChanges(requestContext);
+        assert.isTrue(IModelJsFs.existsSync(targetExportFileName));
+        const targetDbChanges: any = (targetExporter.exporter as any)._sourceDbChanges; // access private member for testing purposes
+        assert.exists(targetDbChanges);
+        // expect some inserts from transforming the result of updateSourceDb
+        assert.equal(targetDbChanges.codeSpec.insertIds.size, 0);
+        assert.equal(targetDbChanges.element.insertIds.size, 1);
+        assert.equal(targetDbChanges.aspect.insertIds.size, 3);
+        assert.equal(targetDbChanges.model.insertIds.size, 0);
+        assert.equal(targetDbChanges.relationship.insertIds.size, 2);
+        // expect some updates from transforming the result of updateSourceDb
+        assert.isAtLeast(targetDbChanges.element.updateIds.size, 1);
+        assert.isAtLeast(targetDbChanges.aspect.updateIds.size, 1);
+        assert.isAtLeast(targetDbChanges.model.updateIds.size, 1);
+        assert.isAtLeast(targetDbChanges.relationship.updateIds.size, 1);
+        // expect some deletes from transforming the result of updateSourceDb
+        assert.isAtLeast(targetDbChanges.element.deleteIds.size, 1);
+        assert.isAtLeast(targetDbChanges.aspect.deleteIds.size, 1);
+        assert.equal(targetDbChanges.relationship.deleteIds.size, 1);
+        // don't expect other changes from transforming the result of updateSourceDb
+        assert.equal(targetDbChanges.codeSpec.updateIds.size, 0);
+        assert.equal(targetDbChanges.codeSpec.deleteIds.size, 0);
+        assert.equal(targetDbChanges.model.deleteIds.size, 0);
+      }
+
+      // const sourceIModelChangeSets = await IModelHost.iModelClient.changeSets.get(requestContext, sourceIModelId);
+      // const targetIModelChangeSets = await IModelHost.iModelClient.changeSets.get(requestContext, targetIModelId);
+      // assert.equal(sourceIModelChangeSets.length, 2);
+      // assert.equal(targetIModelChangeSets.length, 2);
+
+      await IModelTestUtils.closeAndDeleteBriefcaseDb(requestContext, sourceDb);
+      await IModelTestUtils.closeAndDeleteBriefcaseDb(requestContext, targetDb);
+    } finally {
+      try {
+        HubMock.destroy(sourceIModelId);
+        HubMock.destroy(targetIModelId);
+      } catch (err) {
+        // eslint-disable-next-line no-console
+        console.log("can't destroy", err);
+      }
+
+    }
+  });
+
+  it("Clone/upgrade test", async () => {
+    const sourceIModelName: string = HubUtility.generateUniqueName("CloneSource");
+    const sourceIModelId = await HubUtility.recreateIModel(requestContext, projectId, sourceIModelName);
+    assert.isTrue(Guid.isGuid(sourceIModelId));
+    const targetIModelName: string = HubUtility.generateUniqueName("CloneTarget");
+    const targetIModelId = await HubUtility.recreateIModel(requestContext, projectId, targetIModelName);
+    assert.isTrue(Guid.isGuid(targetIModelId));
+
+    try {
+      // open/upgrade sourceDb
+      const sourceDb = await IModelTestUtils.downloadAndOpenBriefcase({ requestContext, contextId: projectId, iModelId: sourceIModelId });
+      const seedBisCoreVersion = sourceDb.querySchemaVersion(BisCoreSchema.schemaName)!;
+      assert.isTrue(semver.satisfies(seedBisCoreVersion, ">= 1.0.1"));
+      sourceDb.concurrencyControl.setPolicy(new ConcurrencyControl.OptimisticPolicy());
+      assert.isFalse(sourceDb.concurrencyControl.locks.hasSchemaLock);
+      await sourceDb.importSchemas(requestContext, [BisCoreSchema.schemaFilePath, GenericSchema.schemaFilePath]);
+      assert.isTrue(sourceDb.concurrencyControl.locks.hasSchemaLock);
+      const updatedBisCoreVersion = sourceDb.querySchemaVersion(BisCoreSchema.schemaName)!;
+      assert.isTrue(semver.satisfies(updatedBisCoreVersion, ">= 1.0.10"));
+      assert.isTrue(sourceDb.containsClass(ExternalSourceAspect.classFullName), "Expect BisCore to be updated and contain ExternalSourceAspect");
+      const expectedHasPendingTxns: boolean = seedBisCoreVersion !== updatedBisCoreVersion;
+
+      // push sourceDb schema changes
+      await sourceDb.concurrencyControl.request(requestContext);
+      assert.equal(sourceDb.nativeDb.hasPendingTxns(), expectedHasPendingTxns, "Expect importSchemas to have saved changes");
+      assert.isFalse(sourceDb.nativeDb.hasUnsavedChanges(), "Expect no unsaved changes after importSchemas");
+      await sourceDb.pushChanges(requestContext, "Import schemas to upgrade BisCore"); // may push schema changes
+      assert.isFalse(sourceDb.concurrencyControl.locks.hasSchemaLock);
+
+      // import schemas again to test common scenario of not knowing whether schemas are up-to-date or not..
+      await sourceDb.importSchemas(requestContext, [BisCoreSchema.schemaFilePath, GenericSchema.schemaFilePath]);
+      assert.isTrue(sourceDb.concurrencyControl.locks.hasSchemaLock);
+      assert.isTrue(sourceDb.concurrencyControl.locks.hasSchemaLock);
+      assert.isFalse(sourceDb.nativeDb.hasPendingTxns(), "Expect importSchemas to be a no-op");
+      assert.isFalse(sourceDb.nativeDb.hasUnsavedChanges(), "Expect importSchemas to be a no-op");
+      sourceDb.saveChanges(); // will be no changes to save in this case
+      await sourceDb.pushChanges(requestContext, "Import schemas again"); // will be no changes to push in this case
+      assert.isFalse(sourceDb.concurrencyControl.locks.hasSchemaLock);
+
+      // populate sourceDb
+      IModelTransformerUtils.populateTeamIModel(sourceDb, "Test", Point3d.createZero(), ColorDef.green);
+      IModelTransformerUtils.assertTeamIModelContents(sourceDb, "Test");
+      await sourceDb.concurrencyControl.request(requestContext);
+      sourceDb.saveChanges();
+      await sourceDb.pushChanges(requestContext, "Populate Source");
+      assert.isFalse(sourceDb.concurrencyControl.locks.hasSchemaLock);
+
+      // open/upgrade targetDb
+      const targetDb = await IModelTestUtils.downloadAndOpenBriefcase({ requestContext, contextId: projectId, iModelId: targetIModelId });
+      targetDb.concurrencyControl.setPolicy(new ConcurrencyControl.OptimisticPolicy());
+      await targetDb.importSchemas(requestContext, [BisCoreSchema.schemaFilePath, GenericSchema.schemaFilePath]);
+      assert.isTrue(targetDb.containsClass(ExternalSourceAspect.classFullName), "Expect BisCore to be updated and contain ExternalSourceAspect");
+
+      // push targetDb schema changes
+      await targetDb.concurrencyControl.request(requestContext);
+      targetDb.saveChanges();
+      await targetDb.pushChanges(requestContext, "Upgrade BisCore");
+
+      // import sourceDb changes into targetDb
+      const transformer = new IModelTransformer(new IModelExporter(sourceDb), targetDb);
+      await transformer.processAll();
+      transformer.dispose();
+      IModelTransformerUtils.assertTeamIModelContents(targetDb, "Test");
+      await targetDb.concurrencyControl.request(requestContext);
+      targetDb.saveChanges();
+      await targetDb.pushChanges(requestContext, "Import changes from sourceDb");
+
+      // close iModel briefcases
+      await IModelTestUtils.closeAndDeleteBriefcaseDb(requestContext, sourceDb);
+      await IModelTestUtils.closeAndDeleteBriefcaseDb(requestContext, targetDb);
+    } finally {
+      // delete iModel briefcases
+      await IModelHost.iModelClient.iModels.delete(requestContext, projectId, sourceIModelId);
+      await IModelHost.iModelClient.iModels.delete(requestContext, projectId, targetIModelId);
+    }
+  });
+
+  it.only("should merge changes made on a branch back to master", async () => {
+    // create and push master IModel
+    const masterIModelName = "Master";
+    const masterSeedFileName = join(outputDir, `${masterIModelName}.bim`);
+    if (IModelJsFs.existsSync(masterSeedFileName))
+      IModelJsFs.removeSync(masterSeedFileName); // make sure file from last run does not exist
+
+    const state0 = [1, 2];
+    const masterSeedDb = SnapshotDb.createEmpty(masterSeedFileName, { rootSubject: { name: "Master" } });
+    populateMaster(masterSeedDb, state0);
+    assert.isTrue(IModelJsFs.existsSync(masterSeedFileName));
+    masterSeedDb.nativeDb.saveProjectGuid(projectId); // WIP: attempting a workaround for "ContextId was not properly setup in the checkpoint" issue
+    masterSeedDb.saveChanges();
+    masterSeedDb.close();
+    const masterIModelId = Guid.createValue();
+
+    HubMock.create({ contextId: projectId, iModelId: masterIModelId, iModelName: masterIModelName, revision0: masterSeedFileName });
+    assert.isTrue(Guid.isGuid(masterIModelId));
+    IModelJsFs.removeSync(masterSeedFileName); // now that iModel is pushed, can delete local copy of the seed
+    const masterDb = await IModelTestUtils.downloadAndOpenBriefcase({ requestContext, contextId: projectId, iModelId: masterIModelId });
+    masterDb.concurrencyControl.setPolicy(new ConcurrencyControl.OptimisticPolicy());
+    assert.isTrue(masterDb.isBriefcaseDb());
+    assert.equal(masterDb.contextId, projectId);
+    assert.equal(masterDb.iModelId, masterIModelId);
+    assertPhysicalObjects(masterDb, state0);
+    const changeSetMasterState0 = masterDb.changeSetId;
+
+    // create Branch1 iModel using Master as a template
+    const branchIModelName1 = "Branch1";
+    const branchIModelId1 = Guid.createValue();
+    HubMock.create({ contextId: projectId, iModelId: branchIModelId1, iModelName: branchIModelName1, description: `Branch1 of ${masterIModelName}`, revision0: masterDb.pathName });
+
+    const branchDb1 = await IModelTestUtils.downloadAndOpenBriefcase({ requestContext, contextId: projectId, iModelId: branchIModelId1 });
+    branchDb1.concurrencyControl.setPolicy(new ConcurrencyControl.OptimisticPolicy());
+    assert.isTrue(branchDb1.isBriefcaseDb());
+    assert.equal(branchDb1.contextId, projectId);
+    assertPhysicalObjects(branchDb1, state0);
+    const changeSetBranch1First = branchDb1.changeSetId;
+
+    // create Branch2 iModel using Master as a template
+    const branchIModelName2 = "Branch2";
+    const branchIModelId2 = Guid.createValue();
+    HubMock.create({ contextId: projectId, iModelId: branchIModelId2, iModelName: branchIModelName2, description: `Branch2 of ${masterIModelName}`, revision0: masterDb.pathName });
+    const branchDb2 = await IModelTestUtils.downloadAndOpenBriefcase({ requestContext, contextId: projectId, iModelId: branchIModelId2 });
+    branchDb2.concurrencyControl.setPolicy(new ConcurrencyControl.OptimisticPolicy());
+    assert.isTrue(branchDb2.isBriefcaseDb());
+    assert.equal(branchDb2.contextId, projectId);
+    assertPhysicalObjects(branchDb2, state0);
+    const changeSetBranch2First = branchDb2.changeSetId;
+
+    // create empty iModel meant to contain replayed master history
+    const replayedIModelName = "Replayed";
+    const replayedIModelId = Guid.createValue();
+    const blankName = join(outputDir, "blank.bim");
+    const blank = SnapshotDb.createEmpty(blankName, { rootSubject: { name: "blank" } });
+    blank.saveChanges();
+    blank.close();
+    HubMock.create({ contextId: projectId, iModelId: replayedIModelId, iModelName: replayedIModelName, revision0: blankName });
+    IModelJsFs.removeSync(blankName);
+
+    const replayedDb = await IModelTestUtils.downloadAndOpenBriefcase({ requestContext, contextId: projectId, iModelId: replayedIModelId });
+    replayedDb.concurrencyControl.setPolicy(new ConcurrencyControl.OptimisticPolicy());
+    assert.isTrue(replayedDb.isBriefcaseDb());
+    assert.equal(replayedDb.contextId, projectId);
+
+    try {
+      // record provenance in Branch1 and Branch2 iModels
+      const provenanceInserterB1 = new IModelTransformer(masterDb, branchDb1, {
+        wasSourceIModelCopiedToTarget: true,
+      });
+      const provenanceInserterB2 = new IModelTransformer(masterDb, branchDb2, {
+        wasSourceIModelCopiedToTarget: true,
+      });
+      await provenanceInserterB1.processAll();
+      await provenanceInserterB2.processAll();
+      provenanceInserterB1.dispose();
+      provenanceInserterB2.dispose();
+      assert.equal(count(masterDb, ExternalSourceAspect.classFullName), 0);
+      assert.isAbove(count(branchDb1, ExternalSourceAspect.classFullName), state0.length);
+      assert.isAbove(count(branchDb2, ExternalSourceAspect.classFullName), state0.length);
+
+      // push Branch1 and Branch2 provenance changes
+      await saveAndPushChanges(requestContext, branchDb1, "State0");
+      await saveAndPushChanges(requestContext, branchDb2, "State0");
+      const changeSetBranch1State0 = branchDb1.changeSetId;
+      const changeSetBranch2State0 = branchDb2.changeSetId;
+      assert.notEqual(changeSetBranch1State0, changeSetBranch1First);
+      assert.notEqual(changeSetBranch2State0, changeSetBranch2First);
+
+      // push Branch1 State1
+      const delta01 = [2, 3, 4]; // update 2, insert 3 and 4
+      const state1 = [1, 2, 3, 4];
+      maintainPhysicalObjects(branchDb1, delta01);
+      assertPhysicalObjects(branchDb1, state1);
+      await saveAndPushChanges(requestContext, branchDb1, "State0 -> State1");
+      const changeSetBranch1State1 = branchDb1.changeSetId;
+      assert.notEqual(changeSetBranch1State1, changeSetBranch1State0);
+
+      // push Branch1 State2
+      const delta12 = [1, -3, 5, 6]; // update 1, delete 3, insert 5 and 6
+      const state2 = [1, 2, -3, 4, 5, 6];
+      maintainPhysicalObjects(branchDb1, delta12);
+      assertPhysicalObjects(branchDb1, state2);
+      await saveAndPushChanges(requestContext, branchDb1, "State1 -> State2");
+      const changeSetBranch1State2 = branchDb1.changeSetId;
+      assert.notEqual(changeSetBranch1State2, changeSetBranch1State1);
+
+      // merge changes made on Branch1 back to Master
+      const branch1ToMaster = new IModelTransformer(branchDb1, masterDb, {
+        isReverseSynchronization: true, // provenance stored in source/branch
+      });
+      await branch1ToMaster.processChanges(requestContext, changeSetBranch1State1);
+      branch1ToMaster.dispose();
+      assertPhysicalObjects(masterDb, state2);
+      assertPhysicalObjectUpdated(masterDb, 1);
+      assertPhysicalObjectUpdated(masterDb, 2);
+      assert.equal(count(masterDb, ExternalSourceAspect.classFullName), 0);
+      await saveAndPushChanges(requestContext, masterDb, "State0 -> State2"); // a squash of 2 branch changes into 1 in the masterDb change ledger
+      const changeSetMasterState2 = masterDb.changeSetId;
+      assert.notEqual(changeSetMasterState2, changeSetMasterState0);
+      branchDb1.saveChanges(); // saves provenance locally in case of re-merge
+
+      // merge changes from Master to Branch2
+      const masterToBranch2 = new IModelTransformer(masterDb, branchDb2);
+      await masterToBranch2.processChanges(requestContext, changeSetMasterState2);
+      masterToBranch2.dispose();
+      assertPhysicalObjects(branchDb2, state2);
+      await saveAndPushChanges(requestContext, branchDb2, "State0 -> State2");
+      const changeSetBranch2State2 = branchDb2.changeSetId;
+      assert.notEqual(changeSetBranch2State2, changeSetBranch2State0);
+
+      // make changes to Branch2
+      const delta23 = [7, 8];
+      const state3 = [1, 2, -3, 4, 5, 6, 7, 8];
+      maintainPhysicalObjects(branchDb2, delta23);
+      assertPhysicalObjects(branchDb2, state3);
+      await saveAndPushChanges(requestContext, branchDb2, "State2 -> State3");
+      const changeSetBranch2State3 = branchDb2.changeSetId;
+      assert.notEqual(changeSetBranch2State3, changeSetBranch2State2);
+
+      // merge changes made on Branch2 back to Master
+      const branch2ToMaster = new IModelTransformer(branchDb2, masterDb, {
+        isReverseSynchronization: true, // provenance stored in source/branch
+      });
+      await branch2ToMaster.processChanges(requestContext, changeSetBranch2State3);
+      branch2ToMaster.dispose();
+      assertPhysicalObjects(masterDb, state3);
+      assert.equal(count(masterDb, ExternalSourceAspect.classFullName), 0);
+      await saveAndPushChanges(requestContext, masterDb, "State2 -> State3");
+      const changeSetMasterState3 = masterDb.changeSetId;
+      assert.notEqual(changeSetMasterState3, changeSetMasterState2);
+      branchDb2.saveChanges(); // saves provenance locally in case of re-merge
+
+      // make change directly on Master
+      const delta34 = [6, -7]; // update 6, delete 7
+      const state4 = [1, 2, -3, 4, 5, 6, -7, 8];
+      maintainPhysicalObjects(masterDb, delta34);
+      assertPhysicalObjects(masterDb, state4);
+      await saveAndPushChanges(requestContext, masterDb, "State3 -> State4");
+      const changeSetMasterState4 = masterDb.changeSetId;
+      assert.notEqual(changeSetMasterState4, changeSetMasterState3);
+
+      // merge Master to Branch1
+      const masterToBranch1 = new IModelTransformer(masterDb, branchDb1);
+      await masterToBranch1.processChanges(requestContext, changeSetMasterState3);
+      masterToBranch1.dispose();
+      assertPhysicalObjects(branchDb1, state4);
+      assertPhysicalObjectUpdated(branchDb1, 6);
+      await saveAndPushChanges(requestContext, branchDb1, "State2 -> State4");
+      const changeSetBranch1State4 = branchDb1.changeSetId;
+      assert.notEqual(changeSetBranch1State4, changeSetBranch1State2);
+
+      const masterDbChangeSets = await BriefcaseManager.downloadChangeSets(requestContext, masterIModelId, { after: "", end: masterDb.changeSetId }); // downloads actual changeSets
+      assert.equal(masterDbChangeSets.length, 3);
+      const masterDeletedElementIds = new Set<Id64String>();
+      for (const masterDbChangeSet of masterDbChangeSets) {
+        assert.isDefined(masterDbChangeSet.id);
+        assert.isDefined(masterDbChangeSet.description); // test code above always included a change description when pushChanges was called
+        const changeSetPath = masterDbChangeSet.pathname;
+        assert.isTrue(IModelJsFs.existsSync(changeSetPath));
+        // below is one way of determining the set of elements that were deleted in a specific changeSet
+        const statusOrResult: IModelJsNative.ErrorStatusOrResult<IModelStatus, any> = masterDb.nativeDb.extractChangedInstanceIdsFromChangeSet(changeSetPath);
+        assert.isUndefined(statusOrResult.error);
+        const result: IModelJsNative.ChangedInstanceIdsProps = JSON.parse(statusOrResult.result);
+        assert.isDefined(result.element);
+        if (result.element?.delete) {
+          result.element.delete.forEach((id: Id64String) => masterDeletedElementIds.add(id));
+        }
+      }
+      assert.isAtLeast(masterDeletedElementIds.size, 1);
+
+      // replay master history to create replayed iModel
+      const sourceDb = await IModelTestUtils.downloadAndOpenBriefcase({ requestContext, contextId: projectId, iModelId: masterIModelId, asOf: IModelVersion.first().toJSON() });
+      const replayTransformer = new IModelTransformer(sourceDb, replayedDb);
+      // this replay strategy pretends that deleted elements never existed
+      for (const elementId of masterDeletedElementIds) {
+        replayTransformer.exporter.excludeElement(elementId);
+      }
+      // note: this test knows that there were no schema changes, so does not call `processSchemas`
+      await replayTransformer.processAll(); // process any elements that were part of the "seed"
+      await saveAndPushChanges(requestContext, replayedDb, "changes from source seed");
+      for (const masterDbChangeSet of masterDbChangeSets) {
+        await sourceDb.pullAndMergeChanges(requestContext, IModelVersion.asOfChangeSet(masterDbChangeSet.id));
+        await replayTransformer.processChanges(requestContext, sourceDb.changeSetId);
+        await saveAndPushChanges(requestContext, replayedDb, masterDbChangeSet.description ?? "", masterDbChangeSet.changesType);
+      }
+      replayTransformer.dispose();
+      sourceDb.close();
+      assertPhysicalObjects(replayedDb, state4); // should have same ending state as masterDb
+
+      // make sure there are no deletes in the replay history (all elements that were eventually deleted from masterDb were excluded)
+      const replayedDbChangeSets = await BriefcaseManager.downloadChangeSets(requestContext, replayedIModelId, { after: "", end: replayedDb.changeSetId }); // downloads actual changeSets
+      assert.isAtLeast(replayedDbChangeSets.length, masterDbChangeSets.length); // replayedDb will have more changeSets when seed contains elements
+      const replayedDeletedElementIds = new Set<Id64String>();
+      for (const replayedDbChangeSet of replayedDbChangeSets) {
+        assert.isDefined(replayedDbChangeSet.id);
+        const changeSetPath = replayedDbChangeSet.pathname;
+        assert.isTrue(IModelJsFs.existsSync(changeSetPath));
+        // below is one way of determining the set of elements that were deleted in a specific changeSet
+        const statusOrResult: IModelJsNative.ErrorStatusOrResult<IModelStatus, any> = replayedDb.nativeDb.extractChangedInstanceIdsFromChangeSet(changeSetPath);
+        assert.isUndefined(statusOrResult.error);
+        const result: IModelJsNative.ChangedInstanceIdsProps = JSON.parse(statusOrResult.result);
+        assert.isDefined(result.element);
+        if (result.element?.delete) {
+          result.element.delete.forEach((id: Id64String) => replayedDeletedElementIds.add(id));
+        }
+      }
+      assert.equal(replayedDeletedElementIds.size, 0);
+
+      masterDb.close();
+      branchDb1.close();
+      branchDb2.close();
+      replayedDb.close();
+
+    } finally {
+      HubMock.destroy(masterIModelId);
+      HubMock.destroy(branchIModelId1);
+      HubMock.destroy(branchIModelId2);
+      HubMock.destroy(replayedIModelId);
+    }
+  });
+
+  function count(iModelDb: IModelDb, classFullName: string): number {
+    return iModelDb.withPreparedStatement(`SELECT COUNT(*) FROM ${classFullName}`, (statement: ECSqlStatement): number => {
+      return DbResult.BE_SQLITE_ROW === statement.step() ? statement.getValue(0).getInteger() : 0;
+    });
+  }
+
+  async function saveAndPushChanges(requestContext: AuthorizedClientRequestContext, briefcaseDb: BriefcaseDb, description: string, changesType?: ChangesType): Promise<void> {
+    // await briefcaseDb.concurrencyControl.request(requestContext);
+    briefcaseDb.saveChanges(description);
+    return briefcaseDb.pushChanges(requestContext, description, changesType);
+  }
+
+  function populateMaster(iModelDb: IModelDb, numbers: number[]): void {
+    SpatialCategory.insert(iModelDb, IModel.dictionaryId, "SpatialCategory", new SubCategoryAppearance());
+    PhysicalModel.insert(iModelDb, IModel.rootSubjectId, "PhysicalModel");
+    maintainPhysicalObjects(iModelDb, numbers);
+  }
+
+  function assertPhysicalObjects(iModelDb: IModelDb, numbers: number[]): void {
+    let numPhysicalObjects = 0;
+    for (const n of numbers) {
+      if (n > 0) { // negative "n" value means element was deleted
+        ++numPhysicalObjects;
+      }
+      assertPhysicalObject(iModelDb, n);
+    }
+    assert.equal(numPhysicalObjects, count(iModelDb, PhysicalObject.classFullName));
+  }
+
+  function assertPhysicalObject(iModelDb: IModelDb, n: number): void {
+    const physicalObjectId = getPhysicalObjectId(iModelDb, n);
+    if (n > 0) {
+      assert.isTrue(Id64.isValidId64(physicalObjectId), "Expected element to exist");
+    } else {
+      assert.equal(physicalObjectId, Id64.invalid, "Expected element to not exist"); // negative "n" means element was deleted
+    }
+  }
+
+  function assertPhysicalObjectUpdated(iModelDb: IModelDb, n: number): void {
+    assert.isTrue(n > 0);
+    const physicalObjectId = getPhysicalObjectId(iModelDb, n);
+    const physicalObject = iModelDb.elements.getElement(physicalObjectId, PhysicalObject);
+    assert.isAtLeast(physicalObject.jsonProperties.updated, 1);
+  }
+
+  function getPhysicalObjectId(iModelDb: IModelDb, n: number): Id64String {
+    const sql = `SELECT ECInstanceId FROM ${PhysicalObject.classFullName} WHERE UserLabel=:userLabel`;
+    return iModelDb.withPreparedStatement(sql, (statement: ECSqlStatement): Id64String => {
+      statement.bindString("userLabel", n.toString());
+      return DbResult.BE_SQLITE_ROW === statement.step() ? statement.getValue(0).getId() : Id64.invalid;
+    });
+  }
+
+  function maintainPhysicalObjects(iModelDb: IModelDb, numbers: number[]): void {
+    const modelId = iModelDb.elements.queryElementIdByCode(PhysicalPartition.createCode(iModelDb, IModel.rootSubjectId, "PhysicalModel"))!;
+    const categoryId = iModelDb.elements.queryElementIdByCode(SpatialCategory.createCode(iModelDb, IModel.dictionaryId, "SpatialCategory"))!;
+    for (const n of numbers) {
+      maintainPhysicalObject(iModelDb, modelId, categoryId, n);
+    }
+  }
+
+  function maintainPhysicalObject(iModelDb: IModelDb, modelId: Id64String, categoryId: Id64String, n: number): Id64String {
+    if (n > 0) { // positive "n" value means insert or update
+      const physicalObjectId = getPhysicalObjectId(iModelDb, n);
+      if (Id64.isValidId64(physicalObjectId)) { // if element exists, update it
+        const physicalObject = iModelDb.elements.getElement(physicalObjectId, PhysicalObject);
+        const numTimesUpdated: number = physicalObject.jsonProperties?.updated ?? 0;
+        physicalObject.jsonProperties.updated = 1 + numTimesUpdated;
+        physicalObject.update();
+        return physicalObjectId;
+      } else { // if element does not exist, insert it
+        const physicalObjectProps: PhysicalElementProps = {
+          classFullName: PhysicalObject.classFullName,
+          model: modelId,
+          category: categoryId,
+          code: Code.createEmpty(),
+          userLabel: n.toString(),
+          geom: IModelTransformerUtils.createBox(Point3d.create(1, 1, 1)),
+          placement: {
+            origin: Point3d.create(n, n, 0),
+            angles: YawPitchRollAngles.createDegrees(0, 0, 0),
+          },
+        };
+        return iModelDb.elements.insertElement(physicalObjectProps);
+      }
+    } else { // negative "n" value means delete
+      const physicalObjectId = getPhysicalObjectId(iModelDb, -n);
+      iModelDb.elements.deleteElement(physicalObjectId);
+      return physicalObjectId;
+    }
+  }
+
+});