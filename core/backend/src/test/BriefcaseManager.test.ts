import * as TypeMoq from "typemoq";
import * as path from "path";
import { expect, assert } from "chai";
import { IModelJsFs } from "../IModelJsFs";
import { Id64, OpenMode, DbOpcode, BeEvent, DbResult, ChangeSetProcessOption } from "@bentley/bentleyjs-core";
import { Code, IModelVersion, Appearance, IModel, IModelError, IModelStatus } from "@bentley/imodeljs-common";
<<<<<<< HEAD
import { IModelTestUtils, TestUsers, Timer } from "./IModelTestUtils";
import { BriefcaseManager, ChangeSetToken, KeepBriefcase, IModelDb, Element, DictionaryModel, SpatialCategory, IModelHost, AutoPush, AutoPushState, AutoPushEventHandler, AutoPushEventType } from "../backend";
import { ConcurrencyControl } from "../ConcurrencyControl";
=======
import { KeepBriefcase, IModelDb, Element, DictionaryModel, SpatialCategory, IModelHost, IModelHostConfiguration, AutoPush, AutoPushState, AutoPushEventHandler, AutoPushEventType } from "../backend";
import { ConcurrencyControl } from "../ConcurrencyControl";
import { IModelTestUtils, TestUsers } from "./IModelTestUtils";
import { HubTestUtils } from "./HubTestUtils";
import { IModelJsFs } from "../IModelJsFs";
import { ChangeSetToken } from "../BriefcaseManager";
import { ErrorStatusOrResult } from "@bentley/imodeljs-native-platform-api";
>>>>>>> e457add3
import { KnownTestLocations } from "./KnownTestLocations";
import { TestIModelInfo, MockAssetUtil, MockAccessToken } from "./MockAssetUtil";
import { ErrorStatusOrResult } from "@bentley/imodeljs-native-platform-api";
import { TestConfig } from "./TestConfig";
import { KnownLocations } from "../Platform";
import { AccessToken, CodeState, ChangeSet, ConnectClient, ContainsSchemaChanges, IModel as HubIModel, IModelHubClient, IModelQuery, MultiCode, Project } from "@bentley/imodeljs-clients";

let lastPushTimeMillis = 0;
let lastAutoPushEventType: AutoPushEventType | undefined;

// Combine all local Txns and generate a changeset file. Then delete all local Txns.
function createChangeSet(imodel: IModelDb): ChangeSetToken {
  const res: ErrorStatusOrResult<DbResult, string> = imodel.briefcase!.nativeDb!.startCreateChangeSet();
  if (res.error)
    throw new IModelError(res.error.status);

  const token: ChangeSetToken = JSON.parse(res.result!);

  // finishCreateChangeSet deletes the file that startCreateChangeSet created.
  // We make a copy of it now, before he does that.
  const csfilename = path.join(KnownTestLocations.outputDir, token.id + ".cs");
  IModelJsFs.copySync(token.pathname, csfilename);
  token.pathname = csfilename;

  const result = imodel.briefcase!.nativeDb!.finishCreateChangeSet();
  if (DbResult.BE_SQLITE_OK !== result)
    throw new IModelError(result);

  return token;
}

function applyChangeSet(imodel: IModelDb, cstoken: ChangeSetToken) {
  const result: DbResult = imodel.briefcase!.nativeDb!.processChangeSets(JSON.stringify([cstoken]), ChangeSetProcessOption.Merge, cstoken.containsSchemaChanges === ContainsSchemaChanges.Yes);
  imodel.onChangesetApplied.raiseEvent();
  assert.equal(result, DbResult.BE_SQLITE_OK);
}

async function createNewModelAndCategory(rwIModel: IModelDb, accessToken: AccessToken) {
  // Create a new physical model.
  let modelId: Id64;
  [, modelId] = IModelTestUtils.createAndInsertPhysicalModel(rwIModel, IModelTestUtils.getUniqueModelCode(rwIModel, "newPhysicalModel"), true);

  // Find or create a SpatialCategory.
  const dictionary: DictionaryModel = rwIModel.models.getModel(IModel.dictionaryId) as DictionaryModel;
  const newCategoryCode = IModelTestUtils.getUniqueSpatialCategoryCode(dictionary, "ThisTestSpatialCategory");
  const spatialCategoryId: Id64 = IModelTestUtils.createAndInsertSpatialCategory(dictionary, newCategoryCode.value!, new Appearance({ color: 0xff0000 }));

  // Reserve all of the codes that are required by the new model and category.
  try {
    await rwIModel.concurrencyControl.request(accessToken);
  } catch (err) {
    if (err instanceof ConcurrencyControl.RequestError) {
      assert.fail(JSON.stringify(err.unavailableCodes) + ", " + JSON.stringify(err.unavailableLocks));
    }
  }

  return { modelId, spatialCategoryId };
}

describe("BriefcaseManager", () => {
  const index = process.argv.indexOf("--offline");
  const offline: boolean = process.argv[index + 1] === "true";
  let testProjectId: string;
  const testIModels: TestIModelInfo[] = [
    new TestIModelInfo("ReadOnlyTest"),
    new TestIModelInfo("ReadWriteTest"),
    new TestIModelInfo("NoVersionsTest"),
  ];
  const assetDir = "../test/assets/_mocks_";
  let cacheDir: string = "";
  let accessToken: AccessToken = new MockAccessToken();
  let startTime = new Date().getTime();
  const iModelHubClientMock = TypeMoq.Mock.ofType(IModelHubClient);
  const connectClientMock = TypeMoq.Mock.ofType(ConnectClient);

  const getElementCount = (iModel: IModelDb): number => {
    const rows: any[] = iModel.executeQuery("SELECT COUNT(*) AS cnt FROM bis.Element");
    const count = +(rows[0].cnt);
    return count;
  };

  before(async () => {
    startTime = new Date().getTime();

    if (offline) {
      console.log("    Setting up mock objects..."); // tslint:disable-line:no-console
      cacheDir = path.normalize(path.join(KnownLocations.tmpdir, "Bentley/IModelJs/testCache/iModels/"));
      IModelHost.configuration!.briefcaseCacheDir = cacheDir;

      MockAssetUtil.setupConnectClientMock(connectClientMock, assetDir);
      MockAssetUtil.setupIModelHubClientMock(iModelHubClientMock, assetDir);

      (BriefcaseManager as any).hubClient =  iModelHubClientMock.object;

      // Get test projectId from the mocked connection client
      const project: Project = await connectClientMock.object.getProject(accessToken as any, {
        $select: "*",
        $filter: "Name+eq+'NodeJstestproject'",
      });
      assert(project && project.wsgId, "No projectId returned from connectionClient mock");
      testProjectId = project.wsgId;

      // Get test iModelIds from the mocked iModelHub client
      for (const iModelInfo of testIModels) {
        const iModels = await iModelHubClientMock.object.IModels().get(accessToken as any, testProjectId, new IModelQuery().byName(iModelInfo.name));
        assert(iModels.length > 0, `No IModels returned from iModelHubClient mock for ${iModelInfo.name} iModel`);
        assert(iModels[0].wsgId, `No IModelId returned for ${iModelInfo.name} iModel`);
        iModelInfo.id = iModels[0].wsgId;
        iModelInfo.localReadonlyPath = path.join(cacheDir, iModelInfo.id, "readOnly");
        iModelInfo.localReadWritePath = path.join(cacheDir, iModelInfo.id, "readWrite");

        // getChangeSets
        iModelInfo.changeSets = await iModelHubClientMock.object.ChangeSets().get(accessToken as any, iModelInfo.id);
        iModelInfo.changeSets.shift(); // The first change set is a schema change that was not named
        expect(iModelInfo.changeSets);

        // downloadChangeSets
        const csetDir = path.join(cacheDir, iModelInfo.id, "csets");
        await iModelHubClientMock.object.ChangeSets().download(iModelInfo.changeSets, csetDir);
      }
      MockAssetUtil.verifyIModelInfo(testIModels);

      console.log(`    ...getting information on Project+IModel+ChangeSets for test case from mock data: ${new Date().getTime() - startTime} ms`); // tslint:disable-line:no-console
    } else {
      cacheDir = IModelHost.configuration!.briefcaseCacheDir;
      accessToken = await IModelTestUtils.getTestUserAccessToken();
      console.log(`    ...getting user access token from IMS: ${new Date().getTime() - startTime} ms`); // tslint:disable-line:no-console
      startTime = new Date().getTime();

      testProjectId = await IModelTestUtils.getTestProjectId(accessToken, TestConfig.projectName);

      for (const iModelInfo of testIModels) {
        iModelInfo.id = await IModelTestUtils.getTestIModelId(accessToken, testProjectId, iModelInfo.name);
        iModelInfo.localReadonlyPath = path.join(cacheDir, iModelInfo.id, "readOnly");
        iModelInfo.localReadWritePath = path.join(cacheDir, iModelInfo.id, "readWrite");

        iModelInfo.changeSets = await IModelTestUtils.hubClient.ChangeSets().get(accessToken, iModelInfo.id);
        iModelInfo.changeSets.shift(); // The first change set is a schema change that was not named

        iModelInfo.localReadonlyPath = path.join(cacheDir, iModelInfo.id, "readOnly");
        iModelInfo.localReadWritePath = path.join(cacheDir, iModelInfo.id, "readWrite");
      }

<<<<<<< HEAD
      // Delete briefcases if the cache has been cleared, *and* we cannot acquire any more briefcases
      await IModelTestUtils.deleteBriefcasesIfAcquireLimitReached(accessToken, TestConfig.projectName, TestConfig.iModelName);
      await IModelTestUtils.deleteBriefcasesIfAcquireLimitReached(accessToken, TestConfig.projectName, "NoVersionsTest");

      console.log(`    ...getting information on Project+IModel+ChangeSets for test case from the Hub: ${new Date().getTime() - startTime} ms`); // tslint:disable-line:no-console
    }
=======
    testProjectId = await HubTestUtils.queryProjectIdByName(accessToken, TestConfig.projectName);
    testIModelId = await HubTestUtils.queryIModelIdByName(accessToken, testProjectId, TestConfig.iModelName);

    testChangeSets = await HubTestUtils.hubClient!.ChangeSets().get(accessToken, testIModelId);
    testChangeSets.shift(); // The first change set is a schema change that was not named
    expect(testChangeSets.length).greaterThan(2);
>>>>>>> e457add3

  });

<<<<<<< HEAD
  afterEach(() => {
=======
    // Delete briefcases if the cache has been cleared, *and* we cannot acquire any more briefcases
    await HubTestUtils.deleteBriefcasesIfAcquireLimitReached(accessToken, TestConfig.projectName, TestConfig.iModelName);
    await HubTestUtils.deleteBriefcasesIfAcquireLimitReached(accessToken, TestConfig.projectName, "NoVersionsTest");
    await HubTestUtils.deleteBriefcasesIfAcquireLimitReached(accessToken, "NodeJsTestProject", "TestModel");
>>>>>>> e457add3

  });

  it("The same promise can have two subscribers, and it will notify both.", async () => {
    const testPromise = new Promise((resolve, _reject) => {
      setTimeout(() => resolve("Success!"), 250);
    });

    let callbackcount = 0;
    testPromise.then(() => {
      ++callbackcount;
    });
    testPromise.then(() => {
      ++callbackcount;
    });

    await testPromise;

    assert.equal(callbackcount, 2);
  });

  it.skip("test change-merging scenarios in optimistic concurrency mode", async () => {
    const firstUser = accessToken;
    const secondUser = await IModelTestUtils.getTestUserAccessToken(TestUsers.superManager);
    const neutralObserverUser = await IModelTestUtils.getTestUserAccessToken(TestUsers.user2);

    const firstIModel: IModelDb = await IModelDb.open(firstUser, testProjectId, testIModels[1].id, OpenMode.ReadWrite);
    const secondIModel: IModelDb = await IModelDb.open(secondUser, testProjectId, testIModels[1].id, OpenMode.ReadWrite);
    const neutralObserverIModel: IModelDb = await IModelDb.open(neutralObserverUser, testProjectId, testIModels[1].id , OpenMode.Readonly);
    assert.notEqual(firstIModel, secondIModel);

    // Set up optimistic concurrency. Note the defaults are:
    firstIModel.concurrencyControl.setPolicy(new ConcurrencyControl.OptimisticPolicy());
    secondIModel.concurrencyControl.setPolicy(new ConcurrencyControl.OptimisticPolicy());
    // Note: neutralObserver's IModel does not need to be configured for optimistic concurrency. He just pulls changes.

    // firstUser: create model, category, and element el1
    const r: { modelId: Id64, spatialCategoryId: Id64 } = await createNewModelAndCategory(firstIModel, firstUser);
    const el1 = firstIModel.elements.insertElement(IModelTestUtils.createPhysicalObject(firstIModel, r.modelId, r.spatialCategoryId));
    // const el2 = firstIModel.elements.insertElement(IModelTestUtils.createPhysicalObject(firstIModel, r.modelId, r.spatialCategoryId));
    firstIModel.saveChanges("firstUser created model, category, and two elements");
    await firstIModel.pushChanges(firstUser);

    // secondUser: pull and merge
    await secondIModel.pullAndMergeChanges(secondUser);

    // --- Test 1: Overlapping changes that really are conflicts => conflict-resolution policy is applied ---

    // firstUser: modify el1.userLabel
    if (true) {
      const el1cc = (firstIModel.elements.getElement(el1)).copyForEdit<Element>();
      el1cc.userLabel = el1cc.userLabel + " -> changed by firstUser";
      firstIModel.elements.updateElement(el1cc);
      firstIModel.saveChanges("firstUser modified el1.userLabel");
      await firstIModel.pushChanges(firstUser);
    }

    // secondUser: modify el1.userLabel
    let expectedValueofEl1UserLabel: string;
    if (true) {
      const el1before = (secondIModel.elements.getElement(el1)).copyForEdit<Element>();
      expectedValueofEl1UserLabel = el1before.userLabel + " -> changed by secondUser";
      el1before.userLabel = expectedValueofEl1UserLabel;
      secondIModel.elements.updateElement(el1before);
      secondIModel.saveChanges("secondUser modified el1.userLabel");

      // pull + merge => take secondUser's change (RejectIncomingChange). That's because the default updateVsUpdate settting is RejectIncomingChange
      await secondIModel.pullAndMergeChanges(secondUser);
      const el1after = secondIModel.elements.getElement(el1);
      assert.equal(el1after.userLabel, expectedValueofEl1UserLabel);

      await secondIModel.pushChanges(secondUser);
    }

    // Make sure a neutral observer sees secondUser's change.
    if (true) {
      await neutralObserverIModel.pullAndMergeChanges(neutralObserverUser);
      const elobj = neutralObserverIModel.elements.getElement(el1);
      assert.equal(elobj.userLabel, expectedValueofEl1UserLabel);
    }

    // firstUser: pull and see that secondUser has overridden my change
    if (true) {
      await firstIModel.pullAndMergeChanges(firstUser);
      const elobj = firstIModel.elements.getElement(el1);
      assert.equal(elobj.userLabel, expectedValueofEl1UserLabel);
    }

    // --- Test 2: Overlapping changes that are not conflicts  ---

    // firstUser: modify el1.userLabel
    const wasExpectedValueofEl1UserLabel = expectedValueofEl1UserLabel;
    if (true) {
      const el1cc = (firstIModel.elements.getElement(el1)).copyForEdit<Element>();
      assert.equal(el1cc.userLabel, wasExpectedValueofEl1UserLabel);
      expectedValueofEl1UserLabel = el1cc.userLabel + " -> changed again by firstUser";
      el1cc.userLabel = expectedValueofEl1UserLabel;
      firstIModel.elements.updateElement(el1cc);
      firstIModel.saveChanges("firstUser modified el1.userLabel");
      await firstIModel.pushChanges(firstUser);
    }

    // Make sure a neutral observer sees firstUser's changes.
    if (true) {
      await neutralObserverIModel.pullAndMergeChanges(neutralObserverUser);
      const elobj = neutralObserverIModel.elements.getElement(el1);
      assert.equal(elobj.userLabel, expectedValueofEl1UserLabel);
    }

    // secondUser: modify el1.userProperties
    const secondUserPropNs = "secondUser";
    const secondUserPropName = "property";
    const expectedValueOfSecondUserProp: string = "x";
    if (true) {
      const el1before = (secondIModel.elements.getElement(el1)).copyForEdit<Element>();
      assert.equal(el1before.userLabel, wasExpectedValueofEl1UserLabel);
      el1before.setUserProperties(secondUserPropNs, { property: expectedValueOfSecondUserProp }); // secondUser changes userProperties
      secondIModel.elements.updateElement(el1before);
      secondIModel.saveChanges("secondUser modified el1.userProperties");
      assert.equal(el1before.userLabel, wasExpectedValueofEl1UserLabel, "secondUser does not change userLabel");

      // pull + merge => no conflict + both changes should be intact
      await secondIModel.pullAndMergeChanges(secondUser);
      const el1after = secondIModel.elements.getElement(el1);
      assert.equal(el1after.userLabel, expectedValueofEl1UserLabel);
      assert.equal(el1after.getUserProperties(secondUserPropNs)[secondUserPropName], expectedValueOfSecondUserProp);

      await secondIModel.pushChanges(secondUser);
    }

    // firstUser: pull and see both changes
    if (true) {
      await firstIModel.pullAndMergeChanges(firstUser);
      const elobj = firstIModel.elements.getElement(el1);
      assert.equal(elobj.userLabel, expectedValueofEl1UserLabel);
      assert.equal(elobj.getUserProperties(secondUserPropNs)[secondUserPropName], expectedValueOfSecondUserProp);
    }

    // Make sure a neutral observer sees both changes.
    if (true) {
      await neutralObserverIModel.pullAndMergeChanges(neutralObserverUser);
      const elobj = neutralObserverIModel.elements.getElement(el1);
      assert.equal(elobj.userLabel, expectedValueofEl1UserLabel);
      assert.equal(elobj.getUserProperties(secondUserPropNs)[secondUserPropName], expectedValueOfSecondUserProp);
    }

    // --- Test 3: Non-overlapping changes ---

  });

  it.skip("should merge changes so that two branches of an iModel converge", () => {
    // Make sure that the seed imodel has had all schema/profile upgrades applied, before we make copies of it.
    // (Otherwise, the upgrade Txn will appear to be in the changesets of the copies.)
    const upgraded: IModelDb = IModelTestUtils.openIModel("testImodel.bim", { copyFilename: "upgraded.bim", openMode: OpenMode.ReadWrite, enableTransactions: true });
    upgraded.saveChanges();
    createChangeSet(upgraded);

    // Open two copies of the seed file.
    const first: IModelDb = IModelTestUtils.openIModelFromOut("upgraded.bim", { copyFilename: "first.bim", openMode: OpenMode.ReadWrite, enableTransactions: true });
    const second: IModelDb = IModelTestUtils.openIModelFromOut("upgraded.bim", { copyFilename: "second.bim", openMode: OpenMode.ReadWrite, enableTransactions: true });
    const neutral: IModelDb = IModelTestUtils.openIModelFromOut("upgraded.bim", { copyFilename: "neutral.bim", openMode: OpenMode.ReadWrite, enableTransactions: true });
    assert.isTrue(first !== second);

    first.concurrencyControl.setPolicy(new ConcurrencyControl.OptimisticPolicy());
    second.concurrencyControl.setPolicy(new ConcurrencyControl.OptimisticPolicy());
    // Note: neutral observer's IModel does not need to be configured for optimistic concurrency. He just pulls changes.

    const cshistory: ChangeSetToken[] = [];

    let firstparent: number = -1;
    let secondparent: number = -1;
    let neutralparent: number = -1;

    let modelId: Id64;
    let spatialCategoryId: Id64;
    let el1: Id64;
    // first. Create a new model, category, and element.  =>  #0
    if (true) {
      [, modelId] = IModelTestUtils.createAndInsertPhysicalModel(first, IModelTestUtils.getUniqueModelCode(first, "newPhysicalModel"), true);
      const dictionary: DictionaryModel = first.models.getModel(IModel.dictionaryId) as DictionaryModel;
      const newCategoryCode = IModelTestUtils.getUniqueSpatialCategoryCode(dictionary, "ThisTestSpatialCategory");
      spatialCategoryId = IModelTestUtils.createAndInsertSpatialCategory(dictionary, newCategoryCode.value!, new Appearance({ color: 0xff0000 }));
      el1 = first.elements.insertElement(IModelTestUtils.createPhysicalObject(first, modelId, spatialCategoryId));
      first.saveChanges();
      cshistory.push(createChangeSet(first));
      ++firstparent; // (This automatically becomes my parent)
      assert.isTrue((cshistory.length - 1) === firstparent);
    }

    if (true) {
      // first -> second, neutral
      applyChangeSet(second, cshistory[++secondparent]);
      assert.isTrue(second.models.getModel(modelId) !== undefined);
      assert.isTrue(second.elements.getElement(spatialCategoryId) !== undefined);
      assert.isTrue(second.elements.getElement(el1) !== undefined);

      applyChangeSet(neutral, cshistory[++neutralparent]);
      assert.isTrue(neutral.models.getModel(modelId) !== undefined);
      assert.isTrue(neutral.elements.getElement(spatialCategoryId) !== undefined);
      assert.isTrue(neutral.elements.getElement(el1) !== undefined);
    }

    // --- Test 1: Overlapping changes that really are conflicts => conflict-resolution policy is applied ---

    // first: modify el1.userLabel
    if (true) {
      const el1cc = (first.elements.getElement(el1)).copyForEdit<Element>();
      el1cc.userLabel = el1cc.userLabel + " -> changed by first";
      first.elements.updateElement(el1cc);
      first.saveChanges("first modified el1.userLabel");
      cshistory.push(createChangeSet(first));
      ++firstparent; // (This automatically becomes my parent)
    }

    // second: modify el1.userLabel
    let expectedValueofEl1UserLabel: string;
    if (true) {
      const el1before = (second.elements.getElement(el1)).copyForEdit<Element>();
      expectedValueofEl1UserLabel = el1before.userLabel + " -> changed by second";
      el1before.userLabel = expectedValueofEl1UserLabel;
      second.elements.updateElement(el1before);
      second.saveChanges("second modified el1.userLabel");

      // merge => take second's change (RejectIncomingChange). That's because the default updateVsUpdate settting is RejectIncomingChange
      applyChangeSet(second, cshistory[++secondparent]);
      const el1after = second.elements.getElement(el1);
      assert.equal(el1after.userLabel, expectedValueofEl1UserLabel);
      cshistory.push(createChangeSet(second));
      ++secondparent; // (This automatically becomes my parent)
    }

    // Make sure a neutral observer sees secondUser's change.
    if (true) {
      applyChangeSet(neutral, cshistory[++neutralparent]);
      const elobj = neutral.elements.getElement(el1);
      assert.equal(elobj.userLabel, expectedValueofEl1UserLabel);
    }

    // firstUser: pull and see that secondUser has overridden my change
    if (true) {
      applyChangeSet(first, cshistory[++firstparent]);
      const elobj = first.elements.getElement(el1);
      assert.equal(elobj.userLabel, expectedValueofEl1UserLabel);
    }
  });

  it("should be able to open a first version IModel in Readonly mode", async () => {
    let onOpenCalled: boolean = false;
    const onOpenListener = (accessTokenIn: AccessToken, contextIdIn: string, iModelIdIn: string, openModeIn: OpenMode, _versionIn: IModelVersion) => {
      onOpenCalled = true;
      assert.deepEqual(accessTokenIn, accessToken);
      assert.equal(contextIdIn, testProjectId);
      assert.equal(iModelIdIn, testIModels[0].id);
      assert.equal(openModeIn, OpenMode.Readonly);
    };
    IModelDb.onOpen.addListener(onOpenListener);
    let onOpenedCalled: boolean = false;
    const onOpenedListener = (iModelDb: IModelDb) => {
      onOpenedCalled = true;
      assert.equal(iModelDb.iModelToken.iModelId, testIModels[0].id);
    };

    try {
      const iModel: IModelDb = await IModelDb.open(accessToken, testProjectId, testIModels[0].id, OpenMode.Readonly, IModelVersion.latest());

      assert.exists(iModel, "No iModel returned from call to BriefcaseManager.open");
      assert(iModel.openMode === OpenMode.Readonly, "iModel not set to Readonly mode");

      assert.isTrue(onOpenedCalled);
      assert.isTrue(onOpenCalled);

      expect(IModelJsFs.existsSync(testIModels[0].localReadonlyPath), "Local path to iModel does not exist");
      const files = IModelJsFs.readdirSync(path.join(testIModels[0].localReadonlyPath, "0"));
      expect(files.length).greaterThan(0, "iModel .bim file could not be read");
    } catch (e) {

      IModelDb.onOpen.removeListener(onOpenListener);
      IModelDb.onOpened.removeListener(onOpenedListener);
    }
  });

  it("should be able to open a cached first version IModel in ReadWrite mode", async () => {
    const iModel: IModelDb = await IModelDb.open(accessToken, testProjectId, testIModels[1].id, OpenMode.ReadWrite); // Note: No frontend support for ReadWrite open yet
    assert.exists(iModel, "No iModel returned from call to BriefcaseManager.open");
    assert(iModel.openMode === OpenMode.ReadWrite, "iModel not set to ReadWrite mode");

    expect(IModelJsFs.existsSync(testIModels[1].localReadWritePath), "Local path to iModel does not exist");
    const files = IModelJsFs.readdirSync(testIModels[1].localReadWritePath);
    expect(files.length).greaterThan(0, "iModel .bim not found in cache directory");

    iModel.close(accessToken);
  });

  it("should reuse open briefcases in Readonly mode", async () => {
    let timer = new Timer("open briefcase first time");
    const iModel0: IModelDb = await IModelDb.open(accessToken, testProjectId, testIModels[0].id, OpenMode.Readonly, IModelVersion.latest());
    assert.exists(iModel0, "No iModel returned from call to BriefcaseManager.open");
    assert(iModel0.iModelToken.iModelId === testIModels[0].id, "Incorrect iModel ID");
    timer.end();

    const briefcases = IModelJsFs.readdirSync(testIModels[0].localReadonlyPath);
    expect(briefcases.length).greaterThan(0, "iModel .bim file could not be read");

    timer = new Timer("open briefcase 5 more times");
    const iModels = new Array<IModelDb>();
    for (let ii = 0; ii < 5; ii++) {
      const iModel = await IModelDb.open(accessToken, testProjectId, testIModels[0].id, OpenMode.Readonly, IModelVersion.latest());
      assert.exists(iModel, "No iModel returned from repeat call to BriefcaseManager.open");
      iModels.push(iModel);
    }
    timer.end();

    const briefcases2 = IModelJsFs.readdirSync(testIModels[0].localReadonlyPath);
    expect(briefcases2.length).equals(briefcases.length, "Extra or missing briefcases detected in the cache");
    const diff = briefcases2.filter((item) => briefcases.indexOf(item) < 0);
    expect(diff.length).equals(0, "Cache changed after repeat calls to BriefcaseManager.open");
  });

  it("should reuse closed briefcases in ReadWrite mode", async () => {
    const files = IModelJsFs.readdirSync(testIModels[1].localReadWritePath);

    const iModel: IModelDb = await IModelDb.open(accessToken, testProjectId, testIModels[1].id, OpenMode.ReadWrite); // Note: No frontend support for ReadWrite open yet
    assert.exists(iModel);

    const files2 = IModelJsFs.readdirSync(testIModels[1].localReadWritePath);
    expect(files2.length).equals(files.length);
    const diff = files2.filter((item) => files.indexOf(item) < 0);
    expect(diff.length).equals(0);

    iModel.close(accessToken);
  });

  it("should open briefcases of specific versions in Readonly mode", async () => {
    const testVersionNames = ["FirstVersion", "SecondVersion", "ThirdVersion"];
    const testElementCounts = [27, 28, 29];

    const iModelFirstVersion: IModelDb = await IModelDb.open(accessToken, testProjectId, testIModels[0].id, OpenMode.Readonly, IModelVersion.first());
    assert.exists(iModelFirstVersion);

    for (const [arrayIndex, versionName] of testVersionNames.entries()) {
      const iModelFromVersion: IModelDb = await IModelDb.open(accessToken, testProjectId, testIModels[0].id, OpenMode.Readonly, IModelVersion.asOfChangeSet(testIModels[0].changeSets[arrayIndex].wsgId));
      assert.exists(iModelFromVersion);

      const iModelFromChangeSet: IModelDb = await IModelDb.open(accessToken, testProjectId, testIModels[0].id, OpenMode.Readonly, IModelVersion.named(versionName));
      assert.exists(iModelFromChangeSet);

      const elementCount = getElementCount(iModelFromVersion);
      assert.equal(elementCount, testElementCounts[arrayIndex]);
    }

    const iModelLatestVersion: IModelDb = await IModelDb.open(accessToken as any, testProjectId, testIModels[0].id, OpenMode.Readonly, IModelVersion.latest());
    assert.exists(iModelLatestVersion);
  });

<<<<<<< HEAD
=======
  it("should open a briefcase of an iModel with no versions", async () => {
    const iModelNoVerId = await HubTestUtils.queryIModelIdByName(accessToken, testProjectId, "NoVersionsTest");
    const iModelNoVer: IModelDb = await IModelDb.open(accessToken, testProjectId, iModelNoVerId, OpenMode.Readonly);
    assert.exists(iModelNoVer);
  });

>>>>>>> e457add3
  it.skip("should open briefcase of an iModel in both DEV and QA", async () => {
    // Note: This test is commented out since it causes the entire cache to be discarded and is therefore expensive.
    const config = new IModelHostConfiguration();

    IModelHost.shutdown();
    config.iModelHubDeployConfig = "DEV";
    IModelHost.startup(config);

    process.env.NODE_TLS_REJECT_UNAUTHORIZED = "0"; // Turn off SSL validation in DEV
    const devProjectId = await HubTestUtils.queryProjectIdByName(accessToken, TestConfig.projectName);
    assert(devProjectId);
    const devIModelId = await HubTestUtils.queryIModelIdByName(accessToken, devProjectId, TestConfig.iModelName);
    assert(devIModelId);
    const devChangeSets: ChangeSet[] = await HubTestUtils.hubClient!.ChangeSets().get(accessToken, devIModelId);
    expect(devChangeSets.length).equals(0); // needs change sets
    const devIModel: IModelDb = await IModelDb.open(accessToken, devProjectId, devIModelId, OpenMode.Readonly, IModelVersion.latest());
    assert.exists(devIModel);

    IModelHost.shutdown();
    config.iModelHubDeployConfig = "QA";
    IModelHost.startup(config);

    const qaProjectId = await HubTestUtils.queryProjectIdByName(accessToken, TestConfig.projectName);
    assert(qaProjectId);
    const qaIModelId = await HubTestUtils.queryIModelIdByName(accessToken, qaProjectId, TestConfig.iModelName);
    assert(qaIModelId);
    const qaChangeSets: ChangeSet[] = await HubTestUtils.hubClient!.ChangeSets().get(accessToken, qaIModelId);
    expect(qaChangeSets.length).greaterThan(0);
    const qaIModel: IModelDb = await IModelDb.open(accessToken, qaProjectId, qaIModelId, OpenMode.Readonly, IModelVersion.latest());
    assert.exists(qaIModel);
  });

  it("should open a briefcase of an iModel with no versions", async () => {
      const iModelNoVer = await IModelDb.open(accessToken, testProjectId, testIModels[2].id, OpenMode.Readonly, IModelVersion.latest());
      assert.exists(iModelNoVer);
      assert(iModelNoVer.iModelToken.iModelId && iModelNoVer.iModelToken.iModelId === testIModels[2].id, "Correct iModel not found");

    });

  it("Should track the AccessTokens that are used to open IModels", async () => {
    await IModelDb.open(accessToken, testProjectId, testIModels[0].id, OpenMode.Readonly);
    assert.deepEqual(IModelDb.getAccessToken(testIModels[0].id), accessToken);

    try {
      IModelDb.getAccessToken("--invalidid--");
      assert.fail("Asking for an AccessToken on an iModel that is not open should fail");
    } catch (err) {
      assert.equal((err as IModelError).errorNumber, IModelStatus.NotFound);
    }
  });

  it("should build concurrency control request", async () => {
    const iModel: IModelDb = await IModelDb.open(accessToken, testProjectId, testIModels[1].id, OpenMode.ReadWrite);

    const el: Element = iModel.elements.getRootSubject();
    el.buildConcurrencyControlRequest(DbOpcode.Update);    // make a list of the locks, etc. that will be needed to update this element
    const reqAsAny: any = ConcurrencyControl.convertRequestToAny(iModel.concurrencyControl.pendingRequest);
    assert.isDefined(reqAsAny);
    assert.isArray(reqAsAny.Locks);
    assert.equal(reqAsAny.Locks.length, 3, " we expect to need a lock on the element (exclusive), its model (shared), and the db itself (shared)");
    assert.isArray(reqAsAny.Codes);
    assert.equal(reqAsAny.Codes.length, 0, " since we didn't add or change the element's code, we don't expect to need a code reservation");

    iModel.close(accessToken);
  });

  it.skip("should push changes with codes", async () => {
    let timer = new Timer("delete iModels");
    // Delete any existing iModels with the same name as the read-write test iModel
    const iModelName = "CodesPushTest";
    const iModels: HubIModel[] = await HubTestUtils.hubClient!.IModels().get(accessToken, testProjectId, new IModelQuery().byName(iModelName));
    for (const iModelTemp of iModels) {
      await HubTestUtils.hubClient!.IModels().delete(accessToken, testProjectId, iModelTemp.wsgId);
    }
    timer.end();

    // Create a new iModel on the Hub (by uploading a seed file)
    timer = new Timer("create iModel");
    const rwIModel: IModelDb = await IModelDb.create(accessToken, testProjectId, iModelName, { rootSubject: { name: "TestSubject" } });
    const rwIModelId = rwIModel.iModelToken.iModelId;
    assert.isNotEmpty(rwIModelId);
    timer.end();

    timer = new Timer("querying codes");
    const initialCodes = await HubTestUtils.hubClient!.Codes().get(accessToken, rwIModelId!);
    timer.end();

    timer = new Timer("make local changes");
    const dictionary: DictionaryModel = rwIModel.models.getModel(IModel.dictionaryId) as DictionaryModel;

    let newModelId: Id64;
    [, newModelId] = IModelTestUtils.createAndInsertPhysicalModel(rwIModel, Code.createEmpty(), true);

    const spatialCategoryId: Id64 = SpatialCategory.create(dictionary, "Cat1").insert();

    // Insert a few elements
    const elements: Element[] = [
      IModelTestUtils.createPhysicalObject(rwIModel, newModelId, spatialCategoryId),
      IModelTestUtils.createPhysicalObject(rwIModel, newModelId, spatialCategoryId),
    ];

    for (const el of elements)
      rwIModel.elements.insertElement(el);

    rwIModel.saveChanges("inserted generic objects");
    timer.end();

    timer = new Timer("push changes");

    // Push the changes to the hub
    const prePushChangeSetId = rwIModel.iModelToken.changeSetId;
    await rwIModel.pushChanges(accessToken);
    const postPushChangeSetId = rwIModel.iModelToken.changeSetId;
    assert(!!postPushChangeSetId);
    expect(prePushChangeSetId !== postPushChangeSetId);

    timer.end();

    timer = new Timer("querying codes");
    const codes = await HubTestUtils.hubClient!.Codes().get(accessToken, rwIModelId!);
    timer.end();
    expect(codes.length > initialCodes.length);
  });

  it.skip("should write to briefcase with optimistic concurrency", async () => {
    let timer = new Timer("delete iModels");
    // Delete any existing iModels with the same name as the read-write test iModel
    const iModelName = "ReadWriteTest";
    const iModels: HubIModel[] = await HubTestUtils.hubClient!.IModels().get(accessToken, testProjectId, new IModelQuery().byName(iModelName));
    for (const iModelTemp of iModels) {
      await HubTestUtils.hubClient!.IModels().delete(accessToken, testProjectId, iModelTemp.wsgId);
    }
    timer.end();

    // Create a new iModel on the Hub (by uploading a seed file)
    timer = new Timer("create iModel");
    const rwIModel: IModelDb = await IModelDb.create(accessToken, testProjectId, "ReadWriteTest", { rootSubject: { name: "TestSubject" } });
    const rwIModelId = rwIModel.iModelToken.iModelId;
    assert.isNotEmpty(rwIModelId);
    timer.end();

    timer = new Timer("make local changes");

    // Turn on optimistic concurrency control. This allows the app to modify elements, models, etc. without first acquiring locks.
    // Later, when the app downloads and merges changeSets from the Hub into the briefcase, BriefcaseManager will merge changes and handle conflicts.
    // The app still has to reserve codes.
    rwIModel.concurrencyControl.setPolicy(new ConcurrencyControl.OptimisticPolicy());

    // Show that we can modify the properties of an element. In this case, we modify the root element itself.
    const rootEl: Element = (rwIModel.elements.getRootSubject()).copyForEdit<Element>();
    rootEl.userLabel = rootEl.userLabel + "changed";
    rwIModel.elements.updateElement(rootEl);

    assert.isFalse(rwIModel.concurrencyControl.hasPendingRequests());

    rwIModel.saveChanges(JSON.stringify({ userid: "user1", description: "changed a userLabel" }));  // save it, to show that saveChanges will accumulate local txn descriptions

    // Create a new physical model.
    let newModelId: Id64;
    [, newModelId] = IModelTestUtils.createAndInsertPhysicalModel(rwIModel, IModelTestUtils.getUniqueModelCode(rwIModel, "newPhysicalModel"), true);

    // Find or create a SpatialCategory.
    const dictionary: DictionaryModel = rwIModel.models.getModel(IModel.dictionaryId) as DictionaryModel;
    const newCategoryCode = IModelTestUtils.getUniqueSpatialCategoryCode(dictionary, "ThisTestSpatialCategory");
    const spatialCategoryId: Id64 = IModelTestUtils.createAndInsertSpatialCategory(dictionary, newCategoryCode.value!, new Appearance({ color: 0xff0000 }));

    timer.end();

    timer = new Timer("query Codes I");

    // iModel.concurrencyControl should have recorded the codes that are required by the new elements.
    assert.isTrue(rwIModel.concurrencyControl.hasPendingRequests());
    assert.isTrue(await rwIModel.concurrencyControl.areAvailable(accessToken));

    timer.end();
    timer = new Timer("reserve Codes");

    // Reserve all of the codes that are required by the new model and category.
    try {
      await rwIModel.concurrencyControl.request(accessToken);
    } catch (err) {
      if (err instanceof ConcurrencyControl.RequestError) {
        assert.fail(JSON.stringify(err.unavailableCodes) + ", " + JSON.stringify(err.unavailableLocks));
      }
    }

    timer.end();
    timer = new Timer("query Codes II");

    // Verify that the codes are reserved.
    const category = rwIModel.elements.getElement(spatialCategoryId);
    assert.isTrue(category.code.value !== undefined);
    const codeStates: MultiCode[] = await rwIModel.concurrencyControl.codes.query(accessToken, category.code.spec, category.code.scope);
    const foundCode: MultiCode[] = codeStates.filter((cs) => cs.values!.includes(category.code.value!) && (cs.state === CodeState.Reserved));
    assert.equal(foundCode.length, 1);

    /* NEEDS WORK - query just this one code
  assert.isTrue(category.code.value !== undefined);
  const codeStates2 = await iModel.concurrencyControl.codes.query(accessToken, category.code.spec, category.code.scope, category.code.value!);
  assert.equal(codeStates2.length, 1);
  assert.equal(codeStates2[0].values.length, 1);
  assert.equal(codeStates2[0].values[0], category.code.value!);
  */

    timer.end();

    timer = new Timer("make more local changes");

    // Create a couple of physical elements.
    const elid1 = rwIModel.elements.insertElement(IModelTestUtils.createPhysicalObject(rwIModel, newModelId, spatialCategoryId));
    rwIModel.elements.insertElement(IModelTestUtils.createPhysicalObject(rwIModel, newModelId, spatialCategoryId));

    // Commit the local changes to a local transaction in the briefcase.
    // (Note that this ends the bulk operation automatically, so there's no need to call endBulkOperation.)
    rwIModel.saveChanges(JSON.stringify({ userid: "user1", description: "inserted generic objects" }));

    rwIModel.elements.getElement(elid1); // throws if elid1 is not found
    rwIModel.elements.getElement(spatialCategoryId); // throws if spatialCategoryId is not found

    timer.end();

    timer = new Timer("pullmergepush");

    // Push the changes to the hub
    const prePushChangeSetId = rwIModel.iModelToken.changeSetId;
    await rwIModel.pushChanges(accessToken);
    const postPushChangeSetId = rwIModel.iModelToken.changeSetId;
    assert(!!postPushChangeSetId);
    expect(prePushChangeSetId !== postPushChangeSetId);

    timer.end();

    // Open a readonly copy of the iModel
    const roIModel: IModelDb = await IModelDb.open(accessToken, testProjectId, rwIModelId!, OpenMode.Readonly, IModelVersion.latest());
    assert.exists(roIModel);

    rwIModel.close(accessToken, KeepBriefcase.No);
    roIModel.close(accessToken);
  });

  it.skip("should make change sets", async () => {
    const iModel: IModelDb = await IModelDb.open(accessToken, testProjectId, testIModels[0].id, OpenMode.ReadWrite);
    assert.exists(iModel);

    const dictionary: DictionaryModel = iModel.models.getModel(IModel.dictionaryId) as DictionaryModel;

    let newModelId: Id64;
    [, newModelId] = IModelTestUtils.createAndInsertPhysicalModel(iModel, Code.createEmpty(), true);

    const spatialCategoryId: Id64 = SpatialCategory.create(dictionary, "Cat1").insert();

    // Insert a few elements
    const elements: Element[] = [
      IModelTestUtils.createPhysicalObject(iModel, newModelId, spatialCategoryId),
      IModelTestUtils.createPhysicalObject(iModel, newModelId, spatialCategoryId),
    ];

    for (const el of elements) {
      el.buildConcurrencyControlRequest(DbOpcode.Insert);    // make a list of the resources that will be needed to insert this element (e.g., a shared lock on the model and a code)
    }

    await iModel.concurrencyControl.request(accessToken); // In a pessimistic concurrency regime, we must request locks and codes *before* writing to the local IModelDb.

    for (const el of elements)
      iModel.elements.insertElement(el);

    iModel.saveChanges("inserted generic objects");

    iModel.close(accessToken);
  });

  it.skip("should test AutoPush", async () => {
    let isIdle: boolean = true;
    const activityMonitor = {
      isIdle: () => isIdle,
    };

    const fakePushTimeRequired = 1; // pretend that it takes 1/1000 of a second to do the push
    const millisToWaitForAutoPush = (5 * fakePushTimeRequired); // a long enough wait to ensure that auto-push ran.

    const iModel = {
      pushChanges: async (_clientAccessToken: AccessToken) => {
        await new Promise((resolve, _reject) => { setTimeout(resolve, fakePushTimeRequired); }); // sleep, to simulate time spent doing push
        lastPushTimeMillis = Date.now();
      },
      iModelToken: {
        changeSetId: "",
      },
      concurrencyControl: {
        request: async (_clientAccessToken: AccessToken) => { },
      },
      onBeforeClose: new BeEvent<() => void>(),
      Txns: {
        hasLocalChanges: () => true,
      },
    };
    lastPushTimeMillis = 0;
    lastAutoPushEventType = undefined;

    // Create an autopush in manual-schedule mode.
    const autoPush = new AutoPush(iModel as any, { pushIntervalSecondsMin: 0, pushIntervalSecondsMax: 1, autoSchedule: false }, activityMonitor);
    assert.equal(autoPush.state, AutoPushState.NotRunning, "I configured auto-push NOT to start automatically");
    assert.isFalse(autoPush.autoSchedule);

    // Schedule the next push
    autoPush.scheduleNextPush();
    assert.equal(autoPush.state, AutoPushState.Scheduled);

    // Wait long enough for the auto-push to happen
    await new Promise((resolve, _reject) => { setTimeout(resolve, millisToWaitForAutoPush); });

    // Verify that push happened during the time that I was asleep.
    assert.equal(autoPush.state, AutoPushState.NotRunning, "I configured auto-push NOT to restart automatically");
    assert.notEqual(lastPushTimeMillis, 0);
    assert.isAtLeast(autoPush.durationOfLastPushMillis, fakePushTimeRequired);
    assert.isUndefined(lastAutoPushEventType);  // not listening to events yet.

    // Cancel the next scheduled push
    autoPush.cancel();
    assert.equal(autoPush.state, AutoPushState.NotRunning, "cancel does NOT automatically schedule the next push");

    // Register an event handler
    const autoPushEventHandler: AutoPushEventHandler = (etype: AutoPushEventType, _theAutoPush: AutoPush) => { lastAutoPushEventType = etype; };
    autoPush.event.addListener(autoPushEventHandler);

    lastPushTimeMillis = 0;

    // Explicitly schedule the next auto-push
    autoPush.scheduleNextPush();
    assert.equal(autoPush.state, AutoPushState.Scheduled);

    // wait long enough for the auto-push to happen
    await new Promise((resolve, _reject) => { setTimeout(resolve, millisToWaitForAutoPush); });
    assert.equal(autoPush.state, AutoPushState.NotRunning, "I configured auto-push NOT to start automatically");
    assert.notEqual(lastPushTimeMillis, 0);
    assert.equal(lastAutoPushEventType, AutoPushEventType.PushFinished, "event handler should have been called");

    // Just verify that this doesn't blow up.
    autoPush.reserveCodes();

    // Now turn on auto-schedule and verify that we get a few auto-pushes
    lastPushTimeMillis = 0;
    autoPush.autoSchedule = true;
    await new Promise((resolve, _reject) => { setTimeout(resolve, millisToWaitForAutoPush); }); // let auto-push run
    assert.notEqual(lastPushTimeMillis, 0);
    lastPushTimeMillis = 0;
    await new Promise((resolve, _reject) => { setTimeout(resolve, millisToWaitForAutoPush); }); // let auto-push run
    assert.notEqual(lastPushTimeMillis, 0);
    autoPush.cancel();
    await new Promise((resolve, _reject) => { setTimeout(resolve, millisToWaitForAutoPush); }); // let auto-push run
    assert(autoPush.state === AutoPushState.NotRunning);
    assert.isFalse(autoPush.autoSchedule, "cancel turns off autoSchedule");

    // Test auto-push when isIdle returns false
    isIdle = false;
    lastPushTimeMillis = 0;
    autoPush.autoSchedule = true; // start running AutoPush...
    await new Promise((resolve, _reject) => { setTimeout(resolve, millisToWaitForAutoPush); }); // let auto-push run
    assert.equal(lastPushTimeMillis, 0); // auto-push should not have run, because isIdle==false.
    assert.equal(autoPush.state, AutoPushState.Scheduled); // Instead, it should have re-scheduled
    autoPush.cancel();
    isIdle = true;

    // Test auto-push when Txn.hasLocalChanges returns false
    iModel.Txns.hasLocalChanges = () => false;
    lastPushTimeMillis = 0;
    autoPush.cancel();
    autoPush.autoSchedule = true; // start running AutoPush...
    await new Promise((resolve, _reject) => { setTimeout(resolve, millisToWaitForAutoPush); }); // let auto-push run
    assert.equal(lastPushTimeMillis, 0); // auto-push should not have run, because isIdle==false.
    assert.equal(autoPush.state, AutoPushState.Scheduled); // Instead, it should have re-scheduled
    autoPush.cancel();

    // ... now turn it back on
    iModel.Txns.hasLocalChanges = () => true;
    autoPush.autoSchedule = true; // start running AutoPush...
    await new Promise((resolve, _reject) => { setTimeout(resolve, millisToWaitForAutoPush); }); // let auto-push run
    assert.notEqual(lastPushTimeMillis, 0); // AutoPush should have run

  });

  it.skip("test change-merging scenarios in optimistic concurrency mode", async () => {
    const firstUser = accessToken;
    const secondUser = await IModelTestUtils.getTestUserAccessToken(TestUsers.superManager);
    const neutralObserverUser = await IModelTestUtils.getTestUserAccessToken(TestUsers.user2);

    const firstIModel: IModelDb = await IModelDb.open(firstUser, testProjectId, testIModels[0].id, OpenMode.ReadWrite);
    const secondIModel: IModelDb = await IModelDb.open(secondUser, testProjectId, testIModels[0].id, OpenMode.ReadWrite);
    const neutralObserverIModel: IModelDb = await IModelDb.open(neutralObserverUser, testProjectId, testIModels[0].id, OpenMode.Readonly);
    assert.notEqual(firstIModel, secondIModel);

    // Set up optimistic concurrency. Note the defaults are:
    firstIModel.concurrencyControl.setPolicy(new ConcurrencyControl.OptimisticPolicy());
    secondIModel.concurrencyControl.setPolicy(new ConcurrencyControl.OptimisticPolicy());
    // Note: neutralObserver's IModel does not need to be configured for optimistic concurrency. He just pulls changes.

    // firstUser: create model, category, and element el1
    const r: { modelId: Id64, spatialCategoryId: Id64 } = await createNewModelAndCategory(firstIModel, firstUser);
    const el1 = firstIModel.elements.insertElement(IModelTestUtils.createPhysicalObject(firstIModel, r.modelId, r.spatialCategoryId));
    // const el2 = firstIModel.elements.insertElement(IModelTestUtils.createPhysicalObject(firstIModel, r.modelId, r.spatialCategoryId));
    firstIModel.saveChanges("firstUser created model, category, and two elements");
    await firstIModel.pushChanges(firstUser);

    // secondUser: pull and merge
    await secondIModel.pullAndMergeChanges(secondUser);

    // --- Test 1: Overlapping changes that really are conflicts => conflict-resolution policy is applied ---

    // firstUser: modify el1.userLabel
    if (true) {
      const el1cc = (firstIModel.elements.getElement(el1)).copyForEdit<Element>();
      el1cc.userLabel = el1cc.userLabel + " -> changed by firstUser";
      firstIModel.elements.updateElement(el1cc);
      firstIModel.saveChanges("firstUser modified el1.userLabel");
      await firstIModel.pushChanges(firstUser);
    }

    // secondUser: modify el1.userLabel
    let expectedValueofEl1UserLabel: string;
    if (true) {
      const el1before = (secondIModel.elements.getElement(el1)).copyForEdit<Element>();
      expectedValueofEl1UserLabel = el1before.userLabel + " -> changed by secondUser";
      el1before.userLabel = expectedValueofEl1UserLabel;
      secondIModel.elements.updateElement(el1before);
      secondIModel.saveChanges("secondUser modified el1.userLabel");

      // pull + merge => take secondUser's change (RejectIncomingChange). That's because the default updateVsUpdate settting is RejectIncomingChange
      await secondIModel.pullAndMergeChanges(secondUser);
      const el1after = secondIModel.elements.getElement(el1);
      assert.equal(el1after.userLabel, expectedValueofEl1UserLabel);

      await secondIModel.pushChanges(secondUser);
    }

    // Make sure a neutral observer sees secondUser's change.
    if (true) {
      await neutralObserverIModel.pullAndMergeChanges(neutralObserverUser);
      const elobj = neutralObserverIModel.elements.getElement(el1);
      assert.equal(elobj.userLabel, expectedValueofEl1UserLabel);
    }

    // firstUser: pull and see that secondUser has overridden my change
    if (true) {
      await firstIModel.pullAndMergeChanges(firstUser);
      const elobj = firstIModel.elements.getElement(el1);
      assert.equal(elobj.userLabel, expectedValueofEl1UserLabel);
    }

    // --- Test 2: Overlapping changes that are not conflicts  ---

    // firstUser: modify el1.userLabel
    const wasExpectedValueofEl1UserLabel = expectedValueofEl1UserLabel;
    if (true) {
      const el1cc = (firstIModel.elements.getElement(el1)).copyForEdit<Element>();
      assert.equal(el1cc.userLabel, wasExpectedValueofEl1UserLabel);
      expectedValueofEl1UserLabel = el1cc.userLabel + " -> changed again by firstUser";
      el1cc.userLabel = expectedValueofEl1UserLabel;
      firstIModel.elements.updateElement(el1cc);
      firstIModel.saveChanges("firstUser modified el1.userLabel");
      await firstIModel.pushChanges(firstUser);
    }

    // Make sure a neutral observer sees firstUser's changes.
    if (true) {
      await neutralObserverIModel.pullAndMergeChanges(neutralObserverUser);
      const elobj = neutralObserverIModel.elements.getElement(el1);
      assert.equal(elobj.userLabel, expectedValueofEl1UserLabel);
    }

    // secondUser: modify el1.userProperties
    const secondUserPropNs = "secondUser";
    const secondUserPropName = "property";
    const expectedValueOfSecondUserProp: string = "x";
    if (true) {
      const el1before = (secondIModel.elements.getElement(el1)).copyForEdit<Element>();
      assert.equal(el1before.userLabel, wasExpectedValueofEl1UserLabel);
      el1before.setUserProperties(secondUserPropNs, { property: expectedValueOfSecondUserProp }); // secondUser changes userProperties
      secondIModel.elements.updateElement(el1before);
      secondIModel.saveChanges("secondUser modified el1.userProperties");
      assert.equal(el1before.userLabel, wasExpectedValueofEl1UserLabel, "secondUser does not change userLabel");

      // pull + merge => no conflict + both changes should be intact
      await secondIModel.pullAndMergeChanges(secondUser);
      const el1after = secondIModel.elements.getElement(el1);
      assert.equal(el1after.userLabel, expectedValueofEl1UserLabel);
      assert.equal(el1after.getUserProperties(secondUserPropNs)[secondUserPropName], expectedValueOfSecondUserProp);

      await secondIModel.pushChanges(secondUser);
    }

    // firstUser: pull and see both changes
    if (true) {
      await firstIModel.pullAndMergeChanges(firstUser);
      const elobj = firstIModel.elements.getElement(el1);
      assert.equal(elobj.userLabel, expectedValueofEl1UserLabel);
      assert.equal(elobj.getUserProperties(secondUserPropNs)[secondUserPropName], expectedValueOfSecondUserProp);
    }

    // Make sure a neutral observer sees both changes.
    if (true) {
      await neutralObserverIModel.pullAndMergeChanges(neutralObserverUser);
      const elobj = neutralObserverIModel.elements.getElement(el1);
      assert.equal(elobj.userLabel, expectedValueofEl1UserLabel);
      assert.equal(elobj.getUserProperties(secondUserPropNs)[secondUserPropName], expectedValueOfSecondUserProp);
    }

    // --- Test 3: Non-overlapping changes ---

  });

  it.skip("should merge changes so that two branches of an iModel converge", () => {
    // Make sure that the seed imodel has had all schema/profile upgrades applied, before we make copies of it.
    // (Otherwise, the upgrade Txn will appear to be in the changesets of the copies.)
    const upgraded: IModelDb = IModelTestUtils.openIModel("testImodel.bim", { copyFilename: "upgraded.bim", openMode: OpenMode.ReadWrite, enableTransactions: true });
    upgraded.saveChanges();
    createChangeSet(upgraded);

    // Open two copies of the seed file.
    const first: IModelDb = IModelTestUtils.openIModelFromOut("upgraded.bim", { copyFilename: "first.bim", openMode: OpenMode.ReadWrite, enableTransactions: true });
    const second: IModelDb = IModelTestUtils.openIModelFromOut("upgraded.bim", { copyFilename: "second.bim", openMode: OpenMode.ReadWrite, enableTransactions: true });
    const neutral: IModelDb = IModelTestUtils.openIModelFromOut("upgraded.bim", { copyFilename: "neutral.bim", openMode: OpenMode.ReadWrite, enableTransactions: true });
    assert.isTrue(first !== second);

    first.concurrencyControl.setPolicy(new ConcurrencyControl.OptimisticPolicy());
    second.concurrencyControl.setPolicy(new ConcurrencyControl.OptimisticPolicy());
    // Note: neutral observer's IModel does not need to be configured for optimistic concurrency. He just pulls changes.

    const cshistory: ChangeSetToken[] = [];

    let firstparent: number = -1;
    let secondparent: number = -1;
    let neutralparent: number = -1;

    let modelId: Id64;
    let spatialCategoryId: Id64;
    let el1: Id64;
    // first. Create a new model, category, and element.  =>  #0
    if (true) {
      [, modelId] = IModelTestUtils.createAndInsertPhysicalModel(first, IModelTestUtils.getUniqueModelCode(first, "newPhysicalModel"), true);
      const dictionary: DictionaryModel = first.models.getModel(IModel.dictionaryId) as DictionaryModel;
      const newCategoryCode = IModelTestUtils.getUniqueSpatialCategoryCode(dictionary, "ThisTestSpatialCategory");
      spatialCategoryId = IModelTestUtils.createAndInsertSpatialCategory(dictionary, newCategoryCode.value!, new Appearance({ color: 0xff0000 }));
      el1 = first.elements.insertElement(IModelTestUtils.createPhysicalObject(first, modelId, spatialCategoryId));
      first.saveChanges();
      cshistory.push(createChangeSet(first));
      ++firstparent; // (This automatically becomes my parent)
      assert.isTrue((cshistory.length - 1) === firstparent);
    }

    if (true) {
      // first -> second, neutral
      applyChangeSet(second, cshistory[++secondparent]);
      assert.isTrue(second.models.getModel(modelId) !== undefined);
      assert.isTrue(second.elements.getElement(spatialCategoryId) !== undefined);
      assert.isTrue(second.elements.getElement(el1) !== undefined);

      applyChangeSet(neutral, cshistory[++neutralparent]);
      assert.isTrue(neutral.models.getModel(modelId) !== undefined);
      assert.isTrue(neutral.elements.getElement(spatialCategoryId) !== undefined);
      assert.isTrue(neutral.elements.getElement(el1) !== undefined);
    }

    // --- Test 1: Overlapping changes that really are conflicts => conflict-resolution policy is applied ---

    // first: modify el1.userLabel
    if (true) {
      const el1cc = (first.elements.getElement(el1)).copyForEdit<Element>();
      el1cc.userLabel = el1cc.userLabel + " -> changed by first";
      first.elements.updateElement(el1cc);
      first.saveChanges("first modified el1.userLabel");
      cshistory.push(createChangeSet(first));
      ++firstparent; // (This automatically becomes my parent)
    }

    // second: modify el1.userLabel
    let expectedValueofEl1UserLabel: string;
    if (true) {
      const el1before = (second.elements.getElement(el1)).copyForEdit<Element>();
      expectedValueofEl1UserLabel = el1before.userLabel + " -> changed by second";
      el1before.userLabel = expectedValueofEl1UserLabel;
      second.elements.updateElement(el1before);
      second.saveChanges("second modified el1.userLabel");

      // merge => take second's change (RejectIncomingChange). That's because the default updateVsUpdate settting is RejectIncomingChange
      applyChangeSet(second, cshistory[++secondparent]);
      const el1after = second.elements.getElement(el1);
      assert.equal(el1after.userLabel, expectedValueofEl1UserLabel);
      cshistory.push(createChangeSet(second));
      ++secondparent; // (This automatically becomes my parent)
    }

    // Make sure a neutral observer sees secondUser's change.
    if (true) {
      applyChangeSet(neutral, cshistory[++neutralparent]);
      const elobj = neutral.elements.getElement(el1);
      assert.equal(elobj.userLabel, expectedValueofEl1UserLabel);
    }

    // firstUser: pull and see that secondUser has overridden my change
    if (true) {
      applyChangeSet(first, cshistory[++firstparent]);
      const elobj = first.elements.getElement(el1);
      assert.equal(elobj.userLabel, expectedValueofEl1UserLabel);
    }
  });

});<|MERGE_RESOLUTION|>--- conflicted
+++ resolved
@@ -4,21 +4,12 @@
 import { IModelJsFs } from "../IModelJsFs";
 import { Id64, OpenMode, DbOpcode, BeEvent, DbResult, ChangeSetProcessOption } from "@bentley/bentleyjs-core";
 import { Code, IModelVersion, Appearance, IModel, IModelError, IModelStatus } from "@bentley/imodeljs-common";
-<<<<<<< HEAD
 import { IModelTestUtils, TestUsers, Timer } from "./IModelTestUtils";
-import { BriefcaseManager, ChangeSetToken, KeepBriefcase, IModelDb, Element, DictionaryModel, SpatialCategory, IModelHost, AutoPush, AutoPushState, AutoPushEventHandler, AutoPushEventType } from "../backend";
+import { BriefcaseManager, ChangeSetToken, KeepBriefcase, IModelDb, Element, DictionaryModel, SpatialCategory, IModelHost, IModelHostConfiguration, AutoPush, AutoPushState, AutoPushEventHandler, AutoPushEventType } from "../backend";
 import { ConcurrencyControl } from "../ConcurrencyControl";
-=======
-import { KeepBriefcase, IModelDb, Element, DictionaryModel, SpatialCategory, IModelHost, IModelHostConfiguration, AutoPush, AutoPushState, AutoPushEventHandler, AutoPushEventType } from "../backend";
-import { ConcurrencyControl } from "../ConcurrencyControl";
-import { IModelTestUtils, TestUsers } from "./IModelTestUtils";
-import { HubTestUtils } from "./HubTestUtils";
-import { IModelJsFs } from "../IModelJsFs";
-import { ChangeSetToken } from "../BriefcaseManager";
-import { ErrorStatusOrResult } from "@bentley/imodeljs-native-platform-api";
->>>>>>> e457add3
 import { KnownTestLocations } from "./KnownTestLocations";
 import { TestIModelInfo, MockAssetUtil, MockAccessToken } from "./MockAssetUtil";
+import { HubTestUtils } from "./HubTestUtils";
 import { ErrorStatusOrResult } from "@bentley/imodeljs-native-platform-api";
 import { TestConfig } from "./TestConfig";
 import { KnownLocations } from "../Platform";
@@ -146,46 +137,35 @@
       console.log(`    ...getting user access token from IMS: ${new Date().getTime() - startTime} ms`); // tslint:disable-line:no-console
       startTime = new Date().getTime();
 
-      testProjectId = await IModelTestUtils.getTestProjectId(accessToken, TestConfig.projectName);
+      testProjectId = await HubTestUtils.queryProjectIdByName(accessToken, TestConfig.projectName);
 
       for (const iModelInfo of testIModels) {
-        iModelInfo.id = await IModelTestUtils.getTestIModelId(accessToken, testProjectId, iModelInfo.name);
+        iModelInfo.id = await HubTestUtils.queryIModelIdByName(accessToken, testProjectId, iModelInfo.name);
         iModelInfo.localReadonlyPath = path.join(cacheDir, iModelInfo.id, "readOnly");
         iModelInfo.localReadWritePath = path.join(cacheDir, iModelInfo.id, "readWrite");
 
-        iModelInfo.changeSets = await IModelTestUtils.hubClient.ChangeSets().get(accessToken, iModelInfo.id);
+        const changeSetsPath = path.join(cacheDir, iModelInfo.id, "csets");
+        iModelInfo.changeSets = await HubTestUtils.downloadChangeSets(accessToken, changeSetsPath, iModelInfo.id);
         iModelInfo.changeSets.shift(); // The first change set is a schema change that was not named
 
         iModelInfo.localReadonlyPath = path.join(cacheDir, iModelInfo.id, "readOnly");
         iModelInfo.localReadWritePath = path.join(cacheDir, iModelInfo.id, "readWrite");
       }
 
-<<<<<<< HEAD
       // Delete briefcases if the cache has been cleared, *and* we cannot acquire any more briefcases
-      await IModelTestUtils.deleteBriefcasesIfAcquireLimitReached(accessToken, TestConfig.projectName, TestConfig.iModelName);
-      await IModelTestUtils.deleteBriefcasesIfAcquireLimitReached(accessToken, TestConfig.projectName, "NoVersionsTest");
+      await HubTestUtils.deleteBriefcasesIfAcquireLimitReached(accessToken, TestConfig.projectName, TestConfig.iModelName);
+      await HubTestUtils.deleteBriefcasesIfAcquireLimitReached(accessToken, TestConfig.projectName, "NoVersionsTest");
 
       console.log(`    ...getting information on Project+IModel+ChangeSets for test case from the Hub: ${new Date().getTime() - startTime} ms`); // tslint:disable-line:no-console
     }
-=======
-    testProjectId = await HubTestUtils.queryProjectIdByName(accessToken, TestConfig.projectName);
-    testIModelId = await HubTestUtils.queryIModelIdByName(accessToken, testProjectId, TestConfig.iModelName);
-
-    testChangeSets = await HubTestUtils.hubClient!.ChangeSets().get(accessToken, testIModelId);
-    testChangeSets.shift(); // The first change set is a schema change that was not named
-    expect(testChangeSets.length).greaterThan(2);
->>>>>>> e457add3
-
-  });
-
-<<<<<<< HEAD
-  afterEach(() => {
-=======
+
+  });
+
+  afterEach(async () => {
     // Delete briefcases if the cache has been cleared, *and* we cannot acquire any more briefcases
     await HubTestUtils.deleteBriefcasesIfAcquireLimitReached(accessToken, TestConfig.projectName, TestConfig.iModelName);
     await HubTestUtils.deleteBriefcasesIfAcquireLimitReached(accessToken, TestConfig.projectName, "NoVersionsTest");
     await HubTestUtils.deleteBriefcasesIfAcquireLimitReached(accessToken, "NodeJsTestProject", "TestModel");
->>>>>>> e457add3
 
   });
 
@@ -540,15 +520,12 @@
     assert.exists(iModelLatestVersion);
   });
 
-<<<<<<< HEAD
-=======
   it("should open a briefcase of an iModel with no versions", async () => {
     const iModelNoVerId = await HubTestUtils.queryIModelIdByName(accessToken, testProjectId, "NoVersionsTest");
     const iModelNoVer: IModelDb = await IModelDb.open(accessToken, testProjectId, iModelNoVerId, OpenMode.Readonly);
     assert.exists(iModelNoVer);
   });
 
->>>>>>> e457add3
   it.skip("should open briefcase of an iModel in both DEV and QA", async () => {
     // Note: This test is commented out since it causes the entire cache to be discarded and is therefore expensive.
     const config = new IModelHostConfiguration();
