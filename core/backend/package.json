--- conflicted
+++ resolved
@@ -103,13 +103,8 @@
     "webpack": "4.42.0"
   },
   "dependencies": {
-<<<<<<< HEAD
     "@bentley/imodeljs-native": "2.4.2",
-    "@bentley/context-registry-client": "2.4.0-dev.13",
-=======
-    "@bentley/imodeljs-native": "2.4.0",
     "@bentley/context-registry-client": "2.4.0-dev.14",
->>>>>>> 15e7e975
     "@azure/storage-blob": "10.4.0",
     "deep-assign": "^2.0.0",
     "form-data": "^2.3.2",
