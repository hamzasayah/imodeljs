/*---------------------------------------------------------------------------------------------
|  $Copyright: (c) 2018 Bentley Systems, Incorporated. All rights reserved. $
 *--------------------------------------------------------------------------------------------*/
/** @module WireFormats */

import { Id64Props, Id64 } from "@bentley/bentleyjs-core";
import { TransformProps, Range3dProps } from "@bentley/geometry-core";

export interface TileIdProps {
  treeId: Id64Props;
  tileId: string;
}

export class TileId implements TileIdProps {
  public readonly treeId: Id64;
  public readonly tileId: string;

  public constructor(treeId: Id64, tileId: string) {
    this.treeId = treeId;
    this.tileId = tileId;
  }

  public static fromJSON(props: TileIdProps): TileId { return new TileId(Id64.fromJSON(props.treeId), props.tileId); }
}

/** The metadata describing a single Tile */
export interface TileProps {
  /** The unique identifier of the tile within the iModel */
  id: TileIdProps;
  /** The id of the tile's parent within its TileTree, if it is not the root tile. */
  parentId?: string;
  /** The volume in which all of the tile's contents reside */
  range: Range3dProps;
  /** Optional volume within the tile's range which more tightly encloses the tile geometry */
  contentRange?: Range3dProps;
  /** The maximum size in pixels at which the tile should be drawn on the screen. */
  maximumSize: number;
  /** The IDs of this tile's child tiles within its TileTree */
  childIds: string[];
  /** Optional scaling factor applied to this tile's maximum size */
  zoomFactor?: number;
  /** WIP: base-64-encoded binary tile geometry data, ArrayBuffer or undefined if no geometry */
  geometry?: any;
}

/** The metdata describing a TileTree */
export interface TileTreeProps {
  /** The unique identifier of this TileTree within the iModel */
  id: Id64Props;
  /** Metadata describing the tree's root Tile. */
  rootTile: TileProps;
  /** Transform tile coordinates to iModel world coordinates. */
  location: TransformProps;
  /** If defined, limits the number of child tiles which can be skipped in selecting tiles of appropriate LOD */
  maxTilesToSkip?: number;
<<<<<<< HEAD
  /** If defined and true, this TileTree contains only terrain tiles. */
  isTerrain?: boolean;
=======
  /** Optional - set to True for Y Axis up. By default Z Axis is up. */
  yAxisUp?: boolean;
>>>>>>> 0b57b305
  // ###TODO: ViewFlag.Overrides, ClipVector
}<|MERGE_RESOLUTION|>--- conflicted
+++ resolved
@@ -53,12 +53,9 @@
   location: TransformProps;
   /** If defined, limits the number of child tiles which can be skipped in selecting tiles of appropriate LOD */
   maxTilesToSkip?: number;
-<<<<<<< HEAD
-  /** If defined and true, this TileTree contains only terrain tiles. */
-  isTerrain?: boolean;
-=======
   /** Optional - set to True for Y Axis up. By default Z Axis is up. */
   yAxisUp?: boolean;
->>>>>>> 0b57b305
+  /** Optional - if defined and true, this TileTree contains only terrain tiles. */
+  isTerrain?: boolean;
   // ###TODO: ViewFlag.Overrides, ClipVector
 }