--- conflicted
+++ resolved
@@ -10,11 +10,7 @@
 import {
   AxisAlignedBox3d, Frustum, Npc, ColorDef, Camera, ViewDefinitionProps, ViewDefinition3dProps,
   SpatialViewDefinitionProps, ViewDefinition2dProps, ViewFlags, SubCategoryAppearance,
-<<<<<<< HEAD
-  QParams3d, QPoint3dList, ColorByName, GraphicParams, RenderMaterial, TextureMapping, SubCategoryOverride, ViewStateData,
-=======
-  QParams3d, QPoint3dList, ColorByName, GraphicParams, RenderMaterial, TextureMapping, SubCategoryOverride, SheetProps, ViewAttachmentProps,
->>>>>>> b4c4a482
+  QParams3d, QPoint3dList, ColorByName, GraphicParams, RenderMaterial, TextureMapping, SubCategoryOverride, ViewStateData, SheetProps, ViewAttachmentProps,
 } from "@bentley/imodeljs-common";
 import { AuxCoordSystemState, AuxCoordSystem3dState, AuxCoordSystemSpatialState, AuxCoordSystem2dState } from "./AuxCoordSys";
 import { ElementState, EntityState } from "./EntityState";
@@ -29,15 +25,11 @@
 import { Viewport } from "./Viewport";
 import { GraphicBuilder } from "./rendering";
 import { Ray3d, Plane3dByOriginAndUnitNormal } from "@bentley/geometry-core/lib/AnalyticGeometry";
-<<<<<<< HEAD
-import { GeometricModelState, SheetModelState, GeometricModel2dState } from "./ModelState";
+import { GeometricModelState, GeometricModel2dState } from "./ModelState";
 import { NotifyMessageDetails, OutputMessagePriority } from "./NotificationManager";
-=======
-import { GeometricModelState, GeometricModel2dState, SheetModelState } from "./ModelState";
 import { RenderGraphic } from "./render/System";
 import { Sheet } from "./Sheet";
 import { TileTree, Tile } from "./tile/TileTree";
->>>>>>> b4c4a482
 
 export const enum GridOrientationType {
   View = 0,
@@ -1638,11 +1630,7 @@
     // Loop over the current models in the model selector with loaded tile trees and union their ranges
     const range = new AxisAlignedBox3d();
     this.forEachModel((model: GeometricModelState) => {
-<<<<<<< HEAD
-      if (model.tileTree !== undefined && model.useRangeForFit()) {   // can we assume that a loaded model
-=======
-      if (model.tileTree !== undefined && model.tileTree.rootTile !== undefined) {   // can we assume that a loaded model
->>>>>>> b4c4a482
+      if (model.tileTree !== undefined && model.tileTree.rootTile !== undefined && model.useRangeForFit()) {   // can we assume that a loaded model
         range.extendRange(model.tileTree.rootTile.computeWorldContentRange());
       }
     });
@@ -1724,21 +1712,12 @@
     return model;
   }
 
-<<<<<<< HEAD
-=======
   /** Create the scene for this view from a set of pre-initialized DrawArgs. */
   public createSceneFromDrawArgs(args: Tile.DrawArgs) {
     // ###TODO: Check for a context RenderPlan wait time in the draw arguments given
     args.root.draw(args);
   }
 
-  /**
-   * This should be overridden by more specific leaf classes of ViewState2d
-   * @hidden
-   */
-  public decorate(_context: DecorateContext): void { }
-
->>>>>>> b4c4a482
   public equalState(other: ViewState2d): boolean {
     return this.baseModelId.equals(other.baseModelId) &&
       this.origin.isAlmostEqual(other.origin) &&
@@ -1803,37 +1782,17 @@
   public static createFromStateData(viewStateData: ViewStateData, cat: CategorySelectorState, iModel: IModelConnection): ViewState | undefined {
     const displayStyleState = new DisplayStyle2dState(viewStateData.displayStyleProps, iModel);
     // use "new this" so subclasses are correct
-    return new this(viewStateData.viewDefinitionProps as ViewDefinition2dProps, iModel, cat, displayStyleState, viewStateData.sheetProps);
+    return new this(viewStateData.viewDefinitionProps as ViewDefinition2dProps, iModel, cat, displayStyleState, viewStateData.sheetProps!);
   }
 
   public static get className() { return "SheetViewDefinition"; }
-<<<<<<< HEAD
-  public readonly size: Point2d;
-  public getExtentLimits() { return { min: Constant.oneMillimeter, max: this.size.magnitude() * 10 }; }
-=======
-  private _size: Point2d = Point2d.create();
+  public readonly sheetSize: Point2d;
   private _attachments = new Sheet.Attachments();
->>>>>>> b4c4a482
-
-  public constructor(props: ViewDefinition2dProps, iModel: IModelConnection, categories: CategorySelectorState, displayStyle: DisplayStyle2dState) {
+  public getExtentLimits() { return { min: Constant.oneMillimeter, max: this.sheetSize.magnitude() * 10 }; }
+
+  public constructor(props: ViewDefinition2dProps, iModel: IModelConnection, categories: CategorySelectorState, displayStyle: DisplayStyle2dState, sheetProps: SheetProps) {
     super(props, iModel, categories, displayStyle);
-  }
-
-  /** If the view has been loaded, returns a valid sheet size in the form (width, height). */
-  public get sheetSize(): Point2d | undefined { return this._size; }
-  /** If the view has been loaded, returns valid extents of the sheet. */
-  public get sheetExtents(): AxisAlignedBox3d { return new AxisAlignedBox3d(Point3d.create(), Point3d.create(this._size.x, this._size.y, 0)); }
-  /** If the view has been loaded, returns the attachments of this sheet. */
-  public get attachments(): Sheet.Attachments | undefined { return this._attachments; }
-
-  /**
-   * Given the base model of this view, obtain, set, and return the size of the entire sheet by performing an asynchronous
-   * request for the modeled element.
-   */
-  private async getSheetSize(model: SheetModelState) {
-    const sheetElement = (await this.iModel.elements.getProps(model.modeledElement.id))[0] as SheetProps;
-    assert(sheetElement !== undefined, "Sheet modeled element is undefined");
-    this._size.set(sheetElement.width, sheetElement.height);
+    this.sheetSize = Point2d.create(sheetProps.width, sheetProps.height);
   }
 
   /** Load the size and attachment for this sheet, as well as any other 2d view state characteristics. */
@@ -1844,7 +1803,6 @@
     const model = this.getViewedModel();
     if (model === undefined)
       return;
-    this.getSheetSize(model);
 
     // Query the attachment ids
     this._attachments.clear();
@@ -1919,23 +1877,17 @@
   }
 
   public decorate(context: DecorateContext): void {
-    if (this._size !== undefined) {
-      const border = this.createBorder(this._size.x, this._size.y, context);
+    if (this.sheetSize !== undefined) {
+      const border = this.createBorder(this.sheetSize.x, this.sheetSize.y, context);
       context.setViewBackground(border);
     }
-  }
-
-  /** Serialize this SheetViewState into a JSON object. */
-  public toJSON(): any {
-    const json = super.toJSON();
-    return json;
   }
 
   // override - copy references to view attachments and sheet size
   public clone<T extends EntityState>(): T {
-    const viewStateClone = super.clone();
-    (viewStateClone as any)._size = this._size;
-    (viewStateClone as any)._attachments = this._attachments;
-    return viewStateClone as T;
+    const viewStateClone = super.clone() as SheetViewState;
+    viewStateClone.sheetSize.setFrom(this.sheetSize);
+    viewStateClone._attachments = this._attachments;
+    return viewStateClone as any;
   }
 }