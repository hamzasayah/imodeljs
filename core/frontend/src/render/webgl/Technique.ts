--- conflicted
+++ resolved
@@ -21,13 +21,8 @@
 import { addMonochrome } from "./glsl/Monochrome";
 import { createSurfaceBuilder, createSurfaceHiliter, addMaterial } from "./glsl/Surface";
 import { createPointStringBuilder, createPointStringHiliter } from "./glsl/PointString";
-<<<<<<< HEAD
-import { createPointCloudBuilder } from "./glsl/PointCloud";
-import { addElementId, addFeatureSymbology, addRenderOrder, computeElementId, computeEyeSpace, FeatureSymbologyOptions } from "./glsl/FeatureSymbology";
-=======
 import { createPointCloudBuilder, createPointCloudHiliter } from "./glsl/PointCloud";
 import { addElementId, addFeatureSymbology, addRenderOrder, computeElementId, computeUniformElementId, computeEyeSpace, FeatureSymbologyOptions } from "./glsl/FeatureSymbology";
->>>>>>> 17ceb9e4
 import { GLSLFragment, addPickBufferOutputs } from "./glsl/Fragment";
 import { addFrustum } from "./glsl/Common";
 import { addModelViewMatrix } from "./glsl/Vertex";
@@ -141,11 +136,7 @@
       builder.addInlineComputedVarying("v_eyeSpace", VariableType.Vec3, computeEyeSpace);
       addModelViewMatrix(vert);
       addRenderOrder(frag);
-<<<<<<< HEAD
-      addElementId(builder);
-=======
       addElementId(builder, alwaysUniform);
->>>>>>> 17ceb9e4
       addPickBufferOutputs(frag);
     }
   }
