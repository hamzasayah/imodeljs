<<<<<<< HEAD
/*---------------------------------------------------------------------------------------------
|  $Copyright: (c) 2018 Bentley Systems, Incorporated. All rights reserved. $
 *--------------------------------------------------------------------------------------------*/
/** @module WebGL */

import {
  ProgramBuilder,
  VariableType,
  FragmentShaderComponent,
} from "../ShaderBuilder";
import { LUTGeometry } from "../CachedGeometry";
import { GLSLFragment } from "./Fragment";
import { addRenderPass } from "./RenderPass";

// Vertex
const computeColor = `
vec4 color = u_color;
if (isShaderBitSet(kShaderBit_NonUniformColor)) {
  // Color table is appended to vertex data. Compute the index of the vertex one-past-the-end of the vertex data
  float colorTableStart = u_vertParams.z * u_vertParams.w; // num rgba per-vertex times num vertices
  float colorIndex = decodeUInt16(g_vertexData2);
  vec2 tc = computeLUTCoords(colorTableStart+colorIndex, u_vertParams.xy, g_vert_center, 1.0);
  color = TEXTURE(u_vertLUT, tc);
}

if (kRenderPass_OpaqueLinear <= u_renderPass && kRenderPass_OpaqueGeneral >= u_renderPass)
  color = adjustPreMultipliedAlpha(color, 1.0);

return color;`;

// Fragment
const computeBaseColor = `return v_color;`;

export function addColor(builder: ProgramBuilder) {
  // ShaderSource::AddRenderPass
  builder.vert.addUniform("u_color", VariableType.Vec4, (prog) => {
    prog.addGraphicUniform("u_color", (uniform, params) => {
      const lutGeom = params.geometry as LUTGeometry;
      const color = lutGeom.getColor(params.target);
      if (color.isUniform) {
        const rgba = color.uniform;
        uniform.setUniform4fv(new Float32Array([rgba.red, rgba.green, rgba.blue, rgba.alpha]));
      }
    });
  });
  builder.vert.addFunction(GLSLFragment.adjustPreMultipliedAlpha);

  addRenderPass(builder.vert);
  builder.addFunctionComputedVarying("v_color", VariableType.Vec4, "computeColor", computeColor);

  builder.frag.set(FragmentShaderComponent.ComputeBaseColor, computeBaseColor);
}
=======
/*---------------------------------------------------------------------------------------------
|  $Copyright: (c) 2018 Bentley Systems, Incorporated. All rights reserved. $
 *--------------------------------------------------------------------------------------------*/

import {
  ProgramBuilder,
  VariableType,
  FragmentShaderComponent,
} from "../ShaderBuilder";
import { LUTGeometry } from "../CachedGeometry";
import { GLSLFragment } from "./Fragment";
import { addRenderPass } from "./RenderPass";

// Vertex
const computeColor = `
vec4 color = u_color;
if (isShaderBitSet(kShaderBit_NonUniformColor)) {
  // Color table is appended to vertex data. Compute the index of the vertex one-past-the-end of the vertex data
  float colorTableStart = u_vertParams.z * u_vertParams.w; // num rgba per-vertex times num vertices
  float colorIndex = decodeUInt16(g_vertexData2);
  vec2 tc = computeLUTCoords(colorTableStart+colorIndex, u_vertParams.xy, g_vert_center, 1.0);
  color = TEXTURE(u_vertLUT, tc);
}

if (kRenderPass_OpaqueLinear <= u_renderPass && kRenderPass_OpaqueGeneral >= u_renderPass)
  color = adjustPreMultipliedAlpha(color, 1.0);

return color;`;

// Fragment
const computeBaseColor = `return v_color;`;

export function addColor(builder: ProgramBuilder) {
  // ShaderSource::AddRenderPass
  builder.vert.addUniform("u_color", VariableType.Vec4, (prog) => {
    prog.addGraphicUniform("u_color", (uniform, params) => {
      const lutGeom = params.geometry as LUTGeometry;
      const color = lutGeom.getColor(params.target);
      if (color.isUniform) {
        const rgba = color.uniform;
        uniform.setUniform4fv(new Float32Array([rgba.red, rgba.green, rgba.blue, rgba.alpha]));
      }
    });
  });
  builder.vert.addFunction(GLSLFragment.adjustPreMultipliedAlpha);

  addRenderPass(builder.vert);
  builder.addFunctionComputedVarying("v_color", VariableType.Vec4, "computeColor", computeColor);

  builder.frag.set(FragmentShaderComponent.ComputeBaseColor, computeBaseColor);
}
>>>>>>> b2f604d1
<|MERGE_RESOLUTION|>--- conflicted
+++ resolved
@@ -1,8 +1,7 @@
-<<<<<<< HEAD
 /*---------------------------------------------------------------------------------------------
 |  $Copyright: (c) 2018 Bentley Systems, Incorporated. All rights reserved. $
  *--------------------------------------------------------------------------------------------*/
-/** @module WebGL */
+/** @module Render */
 
 import {
   ProgramBuilder,
@@ -50,57 +49,4 @@
   builder.addFunctionComputedVarying("v_color", VariableType.Vec4, "computeColor", computeColor);
 
   builder.frag.set(FragmentShaderComponent.ComputeBaseColor, computeBaseColor);
-}
-=======
-/*---------------------------------------------------------------------------------------------
-|  $Copyright: (c) 2018 Bentley Systems, Incorporated. All rights reserved. $
- *--------------------------------------------------------------------------------------------*/
-
-import {
-  ProgramBuilder,
-  VariableType,
-  FragmentShaderComponent,
-} from "../ShaderBuilder";
-import { LUTGeometry } from "../CachedGeometry";
-import { GLSLFragment } from "./Fragment";
-import { addRenderPass } from "./RenderPass";
-
-// Vertex
-const computeColor = `
-vec4 color = u_color;
-if (isShaderBitSet(kShaderBit_NonUniformColor)) {
-  // Color table is appended to vertex data. Compute the index of the vertex one-past-the-end of the vertex data
-  float colorTableStart = u_vertParams.z * u_vertParams.w; // num rgba per-vertex times num vertices
-  float colorIndex = decodeUInt16(g_vertexData2);
-  vec2 tc = computeLUTCoords(colorTableStart+colorIndex, u_vertParams.xy, g_vert_center, 1.0);
-  color = TEXTURE(u_vertLUT, tc);
-}
-
-if (kRenderPass_OpaqueLinear <= u_renderPass && kRenderPass_OpaqueGeneral >= u_renderPass)
-  color = adjustPreMultipliedAlpha(color, 1.0);
-
-return color;`;
-
-// Fragment
-const computeBaseColor = `return v_color;`;
-
-export function addColor(builder: ProgramBuilder) {
-  // ShaderSource::AddRenderPass
-  builder.vert.addUniform("u_color", VariableType.Vec4, (prog) => {
-    prog.addGraphicUniform("u_color", (uniform, params) => {
-      const lutGeom = params.geometry as LUTGeometry;
-      const color = lutGeom.getColor(params.target);
-      if (color.isUniform) {
-        const rgba = color.uniform;
-        uniform.setUniform4fv(new Float32Array([rgba.red, rgba.green, rgba.blue, rgba.alpha]));
-      }
-    });
-  });
-  builder.vert.addFunction(GLSLFragment.adjustPreMultipliedAlpha);
-
-  addRenderPass(builder.vert);
-  builder.addFunctionComputedVarying("v_color", VariableType.Vec4, "computeColor", computeColor);
-
-  builder.frag.set(FragmentShaderComponent.ComputeBaseColor, computeBaseColor);
-}
->>>>>>> b2f604d1
+}