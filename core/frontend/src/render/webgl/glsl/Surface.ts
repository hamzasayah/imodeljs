--- conflicted
+++ resolved
@@ -17,11 +17,7 @@
 import { assignFragColor, assignFragColorWithPreMultipliedAlpha, addWhiteOnWhiteReversal, addPickBufferOutputs, addAltPickBufferOutputs } from "./Fragment";
 import { addFeatureAndMaterialLookup, addProjectionMatrix, addModelViewMatrix, addNormalMatrix } from "./Vertex";
 import { addAnimation } from "./Animation";
-<<<<<<< HEAD
-import { unquantize2d, decodeDepthRgb } from "./Decode";
-=======
 import { addUnpackAndNormalize2Bytes, unquantize2d, decodeDepthRgb } from "./Decode";
->>>>>>> b288d02f
 import { addColor } from "./Color";
 import { addLighting } from "./Lighting";
 import { addSurfaceDiscard, FeatureSymbologyOptions, addFeatureSymbology, addSurfaceHiliter } from "./FeatureSymbology";
@@ -54,21 +50,15 @@
 `;
 
 // if this is a raster glyph, the sampled color has already been modified - do not modify further.
-<<<<<<< HEAD
-=======
 // Mix diffuse color with texel based on texture weight.
 // Replace with diffuse RGB if RGB overridden.
 // Replace with diffuse alpha if alpha overridden.
 // Multiply texel alpha with diffuse alpha if specified.
->>>>>>> b288d02f
 const applyTextureWeight = `
   float textureWeight = mat_texture_weight * extractSurfaceBit(kSurfaceBit_HasTexture) * (1.0 - u_applyGlyphTex);
   vec4 rgba = mix(baseColor, g_surfaceTexel, textureWeight);
   rgba.rgb = mix(rgba.rgb, v_color.rgb, extractSurfaceBit(kSurfaceBit_OverrideRgb));
   rgba.a = mix(rgba.a, v_color.a, extractSurfaceBit(kSurfaceBit_OverrideAlpha));
-<<<<<<< HEAD
-  return rgba;
-=======
   rgba.a = mix(rgba.a, v_color.a * rgba.a, extractSurfaceBit(kSurfaceBit_MultiplyAlpha));
   return rgba;
 `;
@@ -94,7 +84,6 @@
 const computeMaterialParams = `
   const vec4 defaults = vec4(26265.0, 65535.0, 65535.0, 13.5);
   return use_material ? getMaterialParams() : defaults;
->>>>>>> b288d02f
 `;
 const getUniformMaterialParams = `vec4 getMaterialParams() { return u_materialParams; }`;
 
@@ -128,73 +117,6 @@
 }`;
 const getAtlasMaterialParams = `vec4 getMaterialParams() { return g_materialParams; }`;
 
-const unpackMaterialParam = `
-vec2 unpackMaterialParam(float f) {
-  vec2 v;
-  v.y = floor(f / 256.0);
-  v.x = floor(f - v.y * 256.0);
-  return v;
-}`;
-
-const unpackAndNormalizeMaterialParam = `
-vec2 unpackAndNormalizeMaterialParam(float f) {
-  return unpackMaterialParam(f) / 255.0;
-}`;
-
-const decodeFragMaterialParams = `
-void decodeMaterialParams(vec4 params) {
-  mat_weights = unpackAndNormalizeMaterialParam(params.x);
-
-  vec2 texAndSpecR = unpackAndNormalizeMaterialParam(params.y);
-  mat_texture_weight = texAndSpecR.x;
-
-  vec2 specGB = unpackAndNormalizeMaterialParam(params.z);
-  mat_specular = vec4(texAndSpecR.y, specGB, params.w);
-}`;
-
-const decodeMaterialColor = `
-void decodeMaterialColor(vec4 rgba) {
-  mat_rgb = vec4(rgba.rgb, float(rgba.r >= 0.0));
-  mat_alpha = vec2(rgba.a, float(rgba.a >= 0.0));
-}`;
-
-// defaults: (0x6699, 0xffff, 0xffff, 13.5)
-const computeMaterialParams = `
-  const vec4 defaults = vec4(26265.0, 65535.0, 65535.0, 13.5);
-  return use_material ? getMaterialParams() : defaults;
-`;
-const getUniformMaterialParams = `vec4 getMaterialParams() { return u_materialParams; }`;
-
-// The 8-bit material index is stored with the 24-bit feature index, in the high byte.
-const readMaterialAtlas = `
-void readMaterialAtlas() {
-  float materialAtlasStart = u_vertParams.z * u_vertParams.w + u_numColors;
-  float materialIndex = g_featureAndMaterialIndex.w * 4.0 + materialAtlasStart;
-
-  vec2 tc = computeLUTCoords(materialIndex, u_vertParams.xy, g_vert_center, 1.0);
-  vec4 rgba = TEXTURE(u_vertLUT, tc);
-
-  tc = computeLUTCoords(materialIndex + 1.0, u_vertParams.xy, g_vert_center, 1.0);
-  vec4 weightsAndFlags = floor(TEXTURE(u_vertLUT, tc) * 255.0 + 0.5);
-
-  tc = computeLUTCoords(materialIndex + 2.0, u_vertParams.xy, g_vert_center, 1.0);
-  vec3 specularRgb = floor(TEXTURE(u_vertLUT, tc) * 255.0 + 0.5).rgb;
-
-  tc = computeLUTCoords(materialIndex + 3.0, u_vertParams.xy, g_vert_center, 1.0);
-  vec4 packedSpecularExponent = TEXTURE(u_vertLUT, tc);
-
-  float flags = weightsAndFlags.w;
-  mat_rgb = vec4(rgba.rgb, float(flags == 1.0 || flags == 3.0));
-  mat_alpha = vec2(rgba.a, float(flags == 2.0 || flags == 3.0));
-
-  float specularExponent = unpackFloat(packedSpecularExponent);
-  g_materialParams.x = weightsAndFlags.y + weightsAndFlags.z * 256.0;
-  g_materialParams.y = 255.0 + specularRgb.r * 256.0;
-  g_materialParams.z = specularRgb.g + specularRgb.b * 256.0;
-  g_materialParams.w = specularExponent;
-}`;
-const getAtlasMaterialParams = `vec4 getMaterialParams() { return g_materialParams; }`;
-
 /** @internal */
 export function addMaterial(builder: ProgramBuilder, hasMaterialAtlas: HasMaterialAtlas): void {
   const frag = builder.frag;
@@ -204,12 +126,7 @@
   frag.addGlobal("mat_weights", VariableType.Vec2); // diffuse, specular
   frag.addGlobal("mat_specular", VariableType.Vec4); // rgb, exponent
 
-<<<<<<< HEAD
-  frag.addFunction(unpackMaterialParam);
-  frag.addFunction(unpackAndNormalizeMaterialParam);
-=======
   addUnpackAndNormalize2Bytes(frag);
->>>>>>> b288d02f
   frag.addFunction(decodeFragMaterialParams);
   frag.addInitializer("decodeMaterialParams(v_materialParams);");
 
@@ -328,14 +245,10 @@
   builder.addConstant("kSurfaceBit_BackgroundFill", VariableType.Float, "5.0");
   builder.addConstant("kSurfaceBit_HasColorAndNormal", VariableType.Float, "6.0");
   builder.addConstant("kSurfaceBit_OverrideAlpha", VariableType.Float, "7.0");
-<<<<<<< HEAD
-  builder.addConstant("kSurfaceBit_OverrideRgb", VariableType.Float, "8.");
-=======
   builder.addConstant("kSurfaceBit_OverrideRgb", VariableType.Float, "8.0");
   builder.addConstant("kSurfaceBit_NoFaceFront", VariableType.Float, "9.0");
   builder.addConstant("kSurfaceBit_MultiplyAlpha", VariableType.Float, "10.0");
   // MultiplyAlpha must be highest value - insert additional above it, not here.
->>>>>>> b288d02f
 
   builder.addConstant("kSurfaceMask_None", VariableType.Float, "0.0");
   builder.addConstant("kSurfaceMask_HasTexture", VariableType.Float, "1.0");
@@ -347,12 +260,9 @@
   builder.addConstant("kSurfaceMask_HasColorAndNormal", VariableType.Float, "64.0");
   builder.addConstant("kSurfaceMask_OverrideAlpha", VariableType.Float, "128.0");
   builder.addConstant("kSurfaceMask_OverrideRgb", VariableType.Float, "256.0");
-<<<<<<< HEAD
-=======
   builder.addConstant("kSurfaceMask_NoFaceFront", VariableType.Float, "512.0");
   builder.addConstant("kSurfaceMask_MultiplyAlpha", VariableType.Float, "1024.0");
   // MultiplyAlpha must be highest value - insert additional above it, not here.
->>>>>>> b288d02f
 
   builder.addFunction(extractNthBit);
   builder.addFunction(extractSurfaceBit);
@@ -379,16 +289,11 @@
   if (feature_rgb.r >= 0.0)
     flags += kSurfaceMask_OverrideRgb;
 
-<<<<<<< HEAD
-  if (feature_alpha >= 0.0)
-    flags += kSurfaceMask_OverrideAlpha;
-=======
   if (feature_alpha >= 0.0) {
     flags += kSurfaceMask_OverrideAlpha;
     if (flags >= kSurfaceMask_MultiplyAlpha) // NB: This only works if MultiplyAlpha is the largest flag!!!
       flags -= kSurfaceMask_MultiplyAlpha;
   }
->>>>>>> b288d02f
 `;
 
 const returnSurfaceFlags = `
@@ -533,18 +438,12 @@
   addShaderFlags(builder);
 
   const feat = flags.featureMode;
-<<<<<<< HEAD
-  addFeatureSymbology(builder, feat, FeatureMode.Overrides === feat ? FeatureSymbologyOptions.Surface : FeatureSymbologyOptions.None);
-  addSurfaceFlags(builder, FeatureMode.Overrides === feat, true);
-  addSurfaceDiscard(builder, feat, flags.isEdgeTestNeeded, flags.isClassified);
-=======
   const opts = FeatureMode.Overrides === feat ? FeatureSymbologyOptions.Surface : FeatureSymbologyOptions.None;
   const computeFeatureIdInFrag = 0 !== flags.isShadowable && 0 !== flags.isClassified && FeatureMode.Overrides === feat;
 
   addFeatureSymbology(builder, feat, opts);
   addSurfaceFlags(builder, FeatureMode.Overrides === feat, true);
   addSurfaceDiscard(builder, feat, flags.isEdgeTestNeeded, flags.isClassified, computeFeatureIdInFrag);
->>>>>>> b288d02f
   addNormal(builder, flags.isAnimated);
 
   // In HiddenLine mode, we must compute the base color (plus feature overrides etc) in order to get the alpha, then replace with background color (preserving alpha for the transparency threshold test).
