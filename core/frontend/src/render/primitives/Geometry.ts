--- conflicted
+++ resolved
@@ -199,7 +199,6 @@
       }
     }
 
-<<<<<<< HEAD
     return strksList;
   }
 
@@ -214,28 +213,6 @@
   */
 }
 
-export class GeometryList extends Array<Geometry> {
-  private _isComplete = false;
-  private _isCurved = false;
-  public get isComplete(): boolean { return this._isComplete; }
-  public get isCurved(): boolean { return this._isCurved; }
-  public get isEmpty() { return this.length === 0; }
-  constructor(...args: Geometry[]) { super(...args); }
-  public push(geom: Geometry): number {
-    this._isCurved = this._isCurved || geom.isCurved;
-    return super.push(geom);
-  }
-  public append(src: GeometryList): GeometryList {
-    this._isCurved = this._isCurved || src.isCurved;
-    super.push(...src);
-    return this;
-  }
-  public clear(): void { this.length = 0; }
-  public computeRange(): Range3d {
-    const range: Range3d = Range3d.createNull();
-    const extendRange = (geom: Geometry) => range.extendRange(geom.tileRange);
-    this.forEach(extendRange);
-=======
 export class GeometryList {
   private _list: Geometry[] = [];
   public get isEmpty(): boolean { return this._list.length === 0; }
@@ -251,7 +228,6 @@
     const range: Range3d = Range3d.createNull();
     const extendRange = (geom: Geometry) => range.extendRange(geom.tileRange);
     this._list.forEach(extendRange);
->>>>>>> 6d6c107f
     return range;
   }
   public computeQuantizationParams(): QParams3d { return QParams3d.fromRange(this.computeRange()); }
@@ -286,37 +262,6 @@
     if (surfacesOnly && !curves.isAnyRegionType())
       return true;
 
-<<<<<<< HEAD
-  public addCurveVector(curves: CurveCollection, /*filled: boolean, */ displayParams: DisplayParams, transform: Transform, disjoint: boolean, clip?: ClipVector) {
-    if (this.surfacesOnly && !curves.isAnyRegionType()) { return true; } // ignore...
-    const isCurved: boolean = curves.hasNonLinearPrimitives();
-    return this.addGeometry(curves, isCurved, displayParams, transform, disjoint, clip);
-  }
-  public addGeometry(geom: PrimitiveGeometryType, isCurved: boolean, displayParams: DisplayParams, transform: Transform, disjoint: boolean, clip?: ClipVector, range?: Range3d): boolean {
-    let range3d;
-    if (!range) {
-      if (!geom.range(undefined, range3d)) { return false; }
-      let tf: Transform;
-      if (this.haveTransform) {
-        tf = Transform.createIdentity();
-        this.transform.multiplyTransformTransform(transform, tf);
-      } else {
-        tf = transform;
-      }
-      if (range3d) { tf.multiplyRange(range3d, range3d); }
-    } else {
-      range3d = range;
-    }
-    if (!range3d) { range3d = new Range3d(); }
-    const geometry = Geometry.createFromGeom(geom, transform, range3d, displayParams, isCurved, /*this.iModel,*/ disjoint);
-    if (!geometry) { return false; }
-    geometry.clip = clip;
-    if (this.geometries) { this.geometries.push(geometry); }
-    return true;
-  }
-  public addGeometryWithGeom(geom: Geometry): void { if (this.geometries) { this.geometries.push(geom); } }
-  public clear() { if (this.geometries) { this.geometries.clear(); } }
-=======
     // NB: If we're stroking a styled curve vector, we have set m_addingCurved based on whether the input curve vector was curved - the
     // stroked components may not be.
     const isCurved = curves.hasNonLinearPrimitives(),
@@ -343,7 +288,6 @@
     geometries.push(geometry);
     return true;
   }
->>>>>>> 6d6c107f
 
   public addGeometryWithGeom(geom: Geometry): void { this.geometries.push(geom); }
   public clear() { this.geometries.clear(); }
