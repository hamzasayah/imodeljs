--- conflicted
+++ resolved
@@ -478,24 +478,12 @@
     }
 
     if (!vp.view.allow3dManipulations()) {
-<<<<<<< HEAD
-      vp.npcToWorld(NpcCenter, scratchPoint3d1);
-      scratchPoint3d1.z = 0.0;
-    } else {
-      vp.npcToWorld(NpcCenter, scratchPoint3d1);
-      const visiblePoint = vp.pickNearestVisibleGeometry(scratchPoint3d1, 20.0);
-      if (undefined !== visiblePoint)
-        scratchPoint3d1.setFrom(visiblePoint);
-      else
-        vp.determineDefaultRotatePoint(scratchPoint3d1);
-=======
       const defaultPoint = vp.npcToWorld(NpcCenter); defaultPoint.z = 0.0;
       this.setTargetCenterWorld(defaultPoint, false, false);
       return;
->>>>>>> 74ac77c0
-    }
-
-    const visiblePoint = vp.determineNearestVisibleGeometryPoint(vp.npcToWorld(NpcCenter), 20.0);
+    }
+
+    const visiblePoint = vp.pickNearestVisibleGeometry(vp.npcToWorld(NpcCenter), 20.0);
     this.setTargetCenterWorld(undefined !== visiblePoint ? visiblePoint : vp.view.getTargetPoint(), false, false);
   }
 
