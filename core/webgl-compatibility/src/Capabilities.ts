/*---------------------------------------------------------------------------------------------
* Copyright (c) Bentley Systems, Incorporated. All rights reserved.
* See LICENSE.md in the project root for license terms and full copyright notice.
*--------------------------------------------------------------------------------------------*/
/** @packageDocumentation
 * @module Compatibility
 */

<<<<<<< HEAD
import { GraphicsDriverBugs, WebGLContext, WebGLFeature, WebGLRenderCompatibilityInfo, WebGLRenderCompatibilityStatus } from "./RenderCompatibility";
=======
import { ProcessDetector } from "@bentley/bentleyjs-core";
import {
  GraphicsDriverBugs, WebGLContext, WebGLFeature, WebGLRenderCompatibilityInfo, WebGLRenderCompatibilityStatus,
} from "./RenderCompatibility";
>>>>>>> fbc7a5dd

/** @internal */
export type WebGLExtensionName =
  "WEBGL_draw_buffers" | "OES_element_index_uint" | "OES_texture_float" | "OES_texture_float_linear" |
  "OES_texture_half_float" | "OES_texture_half_float_linear" | "EXT_texture_filter_anisotropic" | "WEBGL_depth_texture" |
  "EXT_color_buffer_float" | "EXT_shader_texture_lod" | "ANGLE_instanced_arrays" | "OES_vertex_array_object" | "WEBGL_lose_context" |
  "EXT_frag_depth" | "EXT_disjoint_timer_query" | "EXT_disjoint_timer_query_webgl2" | "OES_standard_derivatives" | "EXT_float_blend" |
  "WEBGL_compressed_texture_s3tc" | "WEBGL_compressed_texture_etc" | "WEBGL_compressed_texture_etc1" | "WEBGL_compressed_texture_pvrtc" |
  "WEBKIT_WEBGL_compressed_texture_pvrtc";

const knownExtensions: WebGLExtensionName[] = [
  "WEBGL_draw_buffers",
  "OES_element_index_uint",
  "OES_texture_float",
  "OES_texture_float_linear",
  "OES_texture_half_float",
  "OES_texture_half_float_linear",
  "EXT_texture_filter_anisotropic",
  "WEBGL_depth_texture",
  "EXT_color_buffer_float",
  "EXT_shader_texture_lod",
  "EXT_frag_depth",
  "ANGLE_instanced_arrays",
  "OES_vertex_array_object",
  "WEBGL_lose_context",
  "EXT_disjoint_timer_query",
  "EXT_disjoint_timer_query_webgl2",
  "OES_standard_derivatives",
  "EXT_float_blend",
  "WEBGL_compressed_texture_s3tc",
  "WEBGL_compressed_texture_etc",
  "WEBGL_compressed_texture_etc1",
  "WEBGL_compressed_texture_pvrtc",
  "WEBKIT_WEBGL_compressed_texture_pvrtc",
];

/** Describes the type of a render target. Used by Capabilities to represent maximum precision render target available on host system.
 * @internal
 */
export enum RenderType {
  TextureUnsignedByte,
  TextureHalfFloat,
  TextureFloat,
}

/**
 * Describes the type of a depth buffer. Used by Capabilities to represent maximum depth buffer precision available on host system.
 * Note: the commented-out values are unimplemented but left in place for reference, in case desired for future implementation.
 * @internal
 */
export enum DepthType {
  RenderBufferUnsignedShort16,     // core to WebGL1
  // TextureUnsignedShort16,       // core to WebGL2; available to WebGL1 via WEBGL_depth_texture
  // TextureUnsignedInt24,         // core to WebGL2
  TextureUnsignedInt24Stencil8,    // core to WebGL2; available to WebGL1 via WEBGL_depth_texture
  TextureUnsignedInt32,            // core to WebGL2; available to WebGL1 via WEBGL_depth_texture
  // TextureFloat32,               // core to WebGL2
  // TextureFloat32Stencil8,       // core to WeBGL2
}

<<<<<<< HEAD
function detectIsMobile(): boolean {
  // Modified from package 'detect-gpu': https://github.com/TimvanScherpenzeel/detect-gpu/blob/master/src/index.ts
  // ###TODO: consume and use the actual full 'detect-gpu' package when querying capabilities so we can stay up to date.

  const { userAgent, platform, maxTouchPoints } = window.navigator;

  const isIOS = /(iphone|ipod|ipad)/i.test(userAgent);

  // Workaround for ipadOS, force detection as tablet
  // SEE: https://github.com/lancedikson/bowser/issues/329
  // SEE: https://stackoverflow.com/questions/58019463/how-to-detect-device-name-in-safari-on-ios-13-while-it-doesnt-show-the-correct
  const isIpad =
    platform === "iPad" ||
    (platform === "MacIntel" && maxTouchPoints > 0 && !window.MSStream);

  const isAndroid = /android/i.test(userAgent);

  return isAndroid || isIOS || isIpad;
}

/** @internal */
export interface CompressedTextureExtensions {
  dxt?: any;
  etc2?: any;
  etc1?: any;
  pvrtc?: any;
}

=======
>>>>>>> fbc7a5dd
/** Describes the rendering capabilities of the host system.
 * @internal
 */
export class Capabilities {
  private _maxRenderType: RenderType = RenderType.TextureUnsignedByte;
  private _maxDepthType: DepthType = DepthType.RenderBufferUnsignedShort16;
  private _maxTextureSize: number = 0;
  private _maxColorAttachments: number = 0;
  private _maxDrawBuffers: number = 0;
  private _maxFragTextureUnits: number = 0;
  private _maxVertTextureUnits: number = 0;
  private _maxVertAttribs: number = 0;
  private _maxVertUniformVectors: number = 0;
  private _maxVaryingVectors: number = 0;
  private _maxFragUniformVectors: number = 0;
  private _canRenderDepthWithoutColor: boolean = false;
  private _maxAnisotropy?: number;
  private _maxAntialiasSamples: number = 1;

  private _compressedTextureExtensions: CompressedTextureExtensions = {};
  private _extensionMap: { [key: string]: any } = {}; // Use this map to store actual extension objects retrieved from GL.
  private _presentFeatures: WebGLFeature[] = []; // List of features the system can support (not necessarily dependent on extensions)

  private _isWebGL2: boolean = false;
  private _isMobile: boolean = false;
  private _driverBugs: GraphicsDriverBugs = { };

  public get maxRenderType(): RenderType { return this._maxRenderType; }
  public get maxDepthType(): DepthType { return this._maxDepthType; }
  public get maxTextureSize(): number { return this._maxTextureSize; }
  public get maxColorAttachments(): number { return this._maxColorAttachments; }
  public get maxDrawBuffers(): number { return this._maxDrawBuffers; }
  public get maxFragTextureUnits(): number { return this._maxFragTextureUnits; }
  public get maxVertTextureUnits(): number { return this._maxVertTextureUnits; }
  public get maxVertAttribs(): number { return this._maxVertAttribs; }
  public get maxVertUniformVectors(): number { return this._maxVertUniformVectors; }
  public get maxVaryingVectors(): number { return this._maxVaryingVectors; }
  public get maxFragUniformVectors(): number { return this._maxFragUniformVectors; }
  public get maxAntialiasSamples(): number { return this._maxAntialiasSamples; }
  public get isWebGL2(): boolean { return this._isWebGL2; }
  public get driverBugs(): GraphicsDriverBugs { return this._driverBugs; }

  /** These getters check for existence of extension objects to determine availability of features.  In WebGL2, could just return true for some. */
  public get supportsNonPowerOf2Textures(): boolean { return false; }
  public get supportsDrawBuffers(): boolean { return this._isWebGL2 || this.queryExtensionObject<WEBGL_draw_buffers>("WEBGL_draw_buffers") !== undefined; }
  public get supportsInstancing(): boolean { return this._isWebGL2 || this.queryExtensionObject<ANGLE_instanced_arrays>("ANGLE_instanced_arrays") !== undefined; }
  public get supports32BitElementIndex(): boolean { return this._isWebGL2 || this.queryExtensionObject<OES_element_index_uint>("OES_element_index_uint") !== undefined; }
  public get supportsTextureFloat(): boolean { return this._isWebGL2 || this.queryExtensionObject<OES_texture_float>("OES_texture_float") !== undefined; }
  public get supportsTextureFloatLinear(): boolean { return this._isWebGL2 || this.queryExtensionObject<OES_texture_float_linear>("OES_texture_float_linear") !== undefined; }
  public get supportsTextureHalfFloat(): boolean { return this._isWebGL2 || this.queryExtensionObject<OES_texture_half_float>("OES_texture_half_float") !== undefined; }
  public get supportsTextureHalfFloatLinear(): boolean { return this._isWebGL2 || this.queryExtensionObject<OES_texture_half_float_linear>("OES_texture_half_float_linear") !== undefined; }
  public get supportsTextureFilterAnisotropic(): boolean { return this.queryExtensionObject<EXT_texture_filter_anisotropic>("EXT_texture_filter_anisotropic") !== undefined; }
  public get supportsShaderTextureLOD(): boolean { return this._isWebGL2 || this.queryExtensionObject<EXT_shader_texture_lod>("EXT_shader_texture_lod") !== undefined; }
  public get supportsVertexArrayObjects(): boolean { return this._isWebGL2 || this.queryExtensionObject<OES_vertex_array_object>("OES_vertex_array_object") !== undefined; }
  public get supportsFragDepth(): boolean { return this._isWebGL2 || this.queryExtensionObject<EXT_frag_depth>("EXT_frag_depth") !== undefined; }
  public get supportsDisjointTimerQuery(): boolean { return (this._isWebGL2 && this.queryExtensionObject<any>("EXT_disjoint_timer_query_webgl2") !== undefined) || this.queryExtensionObject<any>("EXT_disjoint_timer_query") !== undefined; }
  public get supportsStandardDerivatives(): boolean { return this._isWebGL2 || this.queryExtensionObject<OES_standard_derivatives>("OES_standard_derivatives") !== undefined; }
  public get supportsMRTTransparency(): boolean { return this.maxColorAttachments >= 2; }
  public get supportsMRTPickShaders(): boolean { return this.maxColorAttachments >= 3; }
  public get supportsCompressedTextures(): boolean { return this._compressedTextureExtensions.dxt || this._compressedTextureExtensions.etc2 || this._compressedTextureExtensions.etc1 || this._compressedTextureExtensions.pvrtc; }

  public get canRenderDepthWithoutColor(): boolean { return this._canRenderDepthWithoutColor; }

  public get supportsShadowMaps(): boolean {
    return this.supportsTextureFloat || this.supportsTextureHalfFloat;
  }

  public get supportsAntiAliasing(): boolean { return this._isWebGL2 && this.maxAntialiasSamples > 1; }

  public get isMobile(): boolean { return this._isMobile; }

  private findExtension(name: WebGLExtensionName): any {
    const ext = this._extensionMap[name];
    return null !== ext ? ext : undefined;
  }

  /** Queries an extension object if available.  This is necessary for other parts of the system to access some constants within extensions. */
  public queryExtensionObject<T>(ext: WebGLExtensionName): T | undefined {
    return this.findExtension(ext) as T;
  }

  public get compressedTextureExtensions(): CompressedTextureExtensions { return this._compressedTextureExtensions; }

  public static readonly optionalFeatures: WebGLFeature[] = [
    WebGLFeature.MrtTransparency,
    WebGLFeature.MrtPick,
    WebGLFeature.DepthTexture,
    WebGLFeature.FloatRendering,
    WebGLFeature.Instancing,
    WebGLFeature.ShadowMaps,
    WebGLFeature.FragDepth,
    WebGLFeature.StandardDerivatives,
    WebGLFeature.AntiAliasing,
    WebGLFeature.CompressedTextures,
  ];
  public static readonly requiredFeatures: WebGLFeature[] = [
    WebGLFeature.UintElementIndex,
    WebGLFeature.MinimalTextureUnits,
  ];

  private get _hasRequiredTextureUnits(): boolean { return this.maxFragTextureUnits >= 4 && this.maxVertTextureUnits >= 5; }

  /** Return an array containing any features not supported by the system as compared to the input array. */
  private _findMissingFeatures(featuresToSeek: WebGLFeature[]): WebGLFeature[] {
    const missingFeatures: WebGLFeature[] = [];
    for (const featureName of featuresToSeek) {
      if (-1 === this._presentFeatures.indexOf(featureName))
        missingFeatures.push(featureName);
    }
    return missingFeatures;
  }

  private _gatherCompressedTextureExtensions(): CompressedTextureExtensions {
    let pvrtc = this.queryExtensionObject<any>("WEBGL_compressed_texture_pvrtc");
    if (undefined === pvrtc)
      pvrtc = this.queryExtensionObject<any>("WEBKIT_WEBGL_compressed_texture_pvrtc");

    return {
      dxt: this.queryExtensionObject<WEBGL_compressed_texture_s3tc>("WEBGL_compressed_texture_s3tc"),
      etc2: this.queryExtensionObject<any>("WEBGL_compressed_texture_etc"),
      etc1: this.queryExtensionObject<any>("WEBGL_compressed_texture_etc1"),
      pvrtc,
    };
  }

  /** Populate and return an array containing features that this system supports. */
  private _gatherFeatures(): WebGLFeature[] {
    const features: WebGLFeature[] = [];

    // simply check for presence of various extensions if that gives enough information
    if (this._isWebGL2 || this._extensionMap["OES_element_index_uint" as WebGLExtensionName] !== undefined)
      features.push(WebGLFeature.UintElementIndex);
    if (this._isWebGL2 || this._extensionMap["ANGLE_instanced_arrays" as WebGLExtensionName] !== undefined)
      features.push(WebGLFeature.Instancing);

    if (this.supportsMRTTransparency)
      features.push(WebGLFeature.MrtTransparency);
    if (this.supportsMRTPickShaders)
      features.push(WebGLFeature.MrtPick);
    if (this.supportsShadowMaps)
      features.push(WebGLFeature.ShadowMaps);
    if (this._hasRequiredTextureUnits)
      features.push(WebGLFeature.MinimalTextureUnits);
    if (this.supportsFragDepth)
      features.push(WebGLFeature.FragDepth);
    if (this.supportsStandardDerivatives)
      features.push(WebGLFeature.StandardDerivatives);
    if (this.supportsAntiAliasing)
      features.push(WebGLFeature.AntiAliasing);
    if (this.supportsCompressedTextures)
      features.push(WebGLFeature.CompressedTextures);

    if (DepthType.TextureUnsignedInt24Stencil8 === this._maxDepthType)
      features.push(WebGLFeature.DepthTexture);

    // check if at least half-float rendering is available based on maximum discovered renderable target
    if (RenderType.TextureUnsignedByte !== this._maxRenderType)
      features.push(WebGLFeature.FloatRendering);

    return features;
  }

  /** Retrieve compatibility status based on presence of various features. */
  private _getCompatibilityStatus(missingRequiredFeatures: WebGLFeature[], missingOptionalFeatures: WebGLFeature[]): WebGLRenderCompatibilityStatus {
    let status: WebGLRenderCompatibilityStatus = WebGLRenderCompatibilityStatus.AllOkay;
    if (missingOptionalFeatures.length > 0)
      status = WebGLRenderCompatibilityStatus.MissingOptionalFeatures;
    if (missingRequiredFeatures.length > 0)
      status = WebGLRenderCompatibilityStatus.MissingRequiredFeatures;
    return status;
  }

  /** Initializes the capabilities based on a GL context. Must be called first. */
  public init(gl: WebGLContext, disabledExtensions?: WebGLExtensionName[]): WebGLRenderCompatibilityInfo {
    const gl2 = !(gl instanceof WebGLRenderingContext) ? gl : undefined;
    this._isWebGL2 = undefined !== gl2;

    this._isMobile = ProcessDetector.isMobileBrowser;

    this._maxTextureSize = gl.getParameter(gl.MAX_TEXTURE_SIZE);
    this._maxFragTextureUnits = gl.getParameter(gl.MAX_TEXTURE_IMAGE_UNITS);
    this._maxVertTextureUnits = gl.getParameter(gl.MAX_VERTEX_TEXTURE_IMAGE_UNITS);
    this._maxVertAttribs = gl.getParameter(gl.MAX_VERTEX_ATTRIBS);
    this._maxVertUniformVectors = gl.getParameter(gl.MAX_VERTEX_UNIFORM_VECTORS);
    this._maxVaryingVectors = gl.getParameter(gl.MAX_VARYING_VECTORS);
    this._maxFragUniformVectors = gl.getParameter(gl.MAX_FRAGMENT_UNIFORM_VECTORS);
    this._maxAntialiasSamples = (this._isWebGL2 && undefined !== gl2 ? gl.getParameter(gl2.MAX_SAMPLES) : 1);

    const extensions = gl.getSupportedExtensions(); // This just retrieves a list of available extensions (not necessarily enabled).
    if (extensions) {
      for (const extStr of extensions) {
        const ext = extStr as WebGLExtensionName;
        if (-1 === knownExtensions.indexOf(ext))
          continue;
        else if (undefined !== disabledExtensions && -1 !== disabledExtensions.indexOf(ext))
          continue;

        const extObj: any = gl.getExtension(ext); // This call enables the extension and returns a WebGLObject containing extension instance.
        if (null !== extObj)
          this._extensionMap[ext] = extObj;
      }
    }

    if (this._isWebGL2 && undefined !== gl2) {
      this._maxColorAttachments = gl.getParameter(gl2.MAX_COLOR_ATTACHMENTS);
      this._maxDrawBuffers = gl.getParameter(gl2.MAX_DRAW_BUFFERS);
    } else {
      const dbExt: WEBGL_draw_buffers | undefined = this.queryExtensionObject<WEBGL_draw_buffers>("WEBGL_draw_buffers");
      this._maxColorAttachments = dbExt !== undefined ? gl.getParameter(dbExt.MAX_COLOR_ATTACHMENTS_WEBGL) : 1;
      this._maxDrawBuffers = dbExt !== undefined ? gl.getParameter(dbExt.MAX_DRAW_BUFFERS_WEBGL) : 1;
    }

    // Determine the maximum color-renderable attachment type.
    const allowFloatRender = undefined === disabledExtensions || -1 === disabledExtensions.indexOf("OES_texture_float");
    if (allowFloatRender && undefined !== this.queryExtensionObject("EXT_float_blend") && this.isTextureRenderable(gl, gl.FLOAT)) {
      this._maxRenderType = RenderType.TextureFloat;
    } else if (this.isWebGL2) {
      this._maxRenderType = (this.isTextureRenderable(gl, (gl as WebGL2RenderingContext).HALF_FLOAT)) ? RenderType.TextureHalfFloat : RenderType.TextureUnsignedByte;
    } else {
      const hfExt: OES_texture_half_float | undefined = this.queryExtensionObject<OES_texture_half_float>("OES_texture_half_float");
      this._maxRenderType = (hfExt !== undefined && this.isTextureRenderable(gl, hfExt.HALF_FLOAT_OES)) ? RenderType.TextureHalfFloat : RenderType.TextureUnsignedByte;
    }

    // Determine the maximum depth attachment type.
    // this._maxDepthType = this.queryExtensionObject("WEBGL_depth_texture") !== undefined ? DepthType.TextureUnsignedInt32 : DepthType.RenderBufferUnsignedShort16;
    this._maxDepthType = this._isWebGL2 || this.queryExtensionObject("WEBGL_depth_texture") !== undefined ? DepthType.TextureUnsignedInt24Stencil8 : DepthType.RenderBufferUnsignedShort16;

    this._canRenderDepthWithoutColor = this._maxDepthType === DepthType.TextureUnsignedInt24Stencil8 ? this.isDepthRenderableWithoutColor(gl) : false;

    this._compressedTextureExtensions = this._gatherCompressedTextureExtensions();

    this._presentFeatures = this._gatherFeatures();
    const missingRequiredFeatures = this._findMissingFeatures(Capabilities.requiredFeatures);
    const missingOptionalFeatures = this._findMissingFeatures(Capabilities.optionalFeatures);

    const debugInfo = gl.getExtension("WEBGL_debug_renderer_info");
    const unmaskedRenderer = debugInfo !== null ? gl.getParameter(debugInfo.UNMASKED_RENDERER_WEBGL) : undefined;
    const unmaskedVendor = debugInfo !== null ? gl.getParameter(debugInfo.UNMASKED_VENDOR_WEBGL) : undefined;

    this._driverBugs = { };
    if (undefined !== unmaskedRenderer && /ANGLE \(Intel\(R\) (U)?HD Graphics 6(2|3)0 Direct3D11/.test(unmaskedRenderer))
      this._driverBugs.fragDepthDoesNotDisableEarlyZ = true;

    return {
      status: this._getCompatibilityStatus(missingRequiredFeatures, missingOptionalFeatures),
      missingRequiredFeatures,
      missingOptionalFeatures,
      unmaskedRenderer,
      unmaskedVendor,
      driverBugs: { ...this._driverBugs },
      userAgent: navigator.userAgent,
      createdContext: gl,
    };
  }

  public static create(gl: WebGLContext, disabledExtensions?: WebGLExtensionName[]): Capabilities | undefined {
    const caps = new Capabilities();
    const compatibility = caps.init(gl, disabledExtensions);
    if (WebGLRenderCompatibilityStatus.CannotCreateContext === compatibility.status || WebGLRenderCompatibilityStatus.MissingRequiredFeatures === compatibility.status)
      return undefined;
    return caps;
  }

  /** Determines if a particular texture type is color-renderable on the host system. */
  private isTextureRenderable(gl: WebGLContext, texType: number): boolean {
    const tex: WebGLTexture | null = gl.createTexture();
    gl.bindTexture(gl.TEXTURE_2D, tex);
    if (this.isWebGL2) {
      if (gl.FLOAT === texType)
        gl.texImage2D(gl.TEXTURE_2D, 0, (gl as WebGL2RenderingContext).RGBA32F, 1, 1, 0, gl.RGBA, texType, null);
      else
        gl.texImage2D(gl.TEXTURE_2D, 0, (gl as WebGL2RenderingContext).RGBA16F, 1, 1, 0, gl.RGBA, texType, null);
    } else
      gl.texImage2D(gl.TEXTURE_2D, 0, gl.RGBA, 1, 1, 0, gl.RGBA, texType, null);

    const fb: WebGLFramebuffer | null = gl.createFramebuffer();
    gl.bindFramebuffer(gl.FRAMEBUFFER, fb);
    gl.framebufferTexture2D(gl.FRAMEBUFFER, gl.COLOR_ATTACHMENT0, gl.TEXTURE_2D, tex, 0);

    const fbStatus: number = gl.checkFramebufferStatus(gl.FRAMEBUFFER);
    gl.bindFramebuffer(gl.FRAMEBUFFER, null);
    gl.deleteFramebuffer(fb);
    gl.deleteTexture(tex);

    gl.getError(); // clear any errors

    return fbStatus === gl.FRAMEBUFFER_COMPLETE;
  }

  /** Determines if depth textures can be rendered without also having a color attachment bound on the host system. */
  private isDepthRenderableWithoutColor(gl: WebGLContext): boolean {
    const dtExt = this.queryExtensionObject<WEBGL_depth_texture>("WEBGL_depth_texture");
    if (dtExt === undefined)
      return false;

    const tex: WebGLTexture | null = gl.createTexture();
    gl.bindTexture(gl.TEXTURE_2D, tex);
    gl.texImage2D(gl.TEXTURE_2D, 0, gl.DEPTH_STENCIL, 1, 1, 0, gl.DEPTH_STENCIL, dtExt.UNSIGNED_INT_24_8_WEBGL, null);

    const fb: WebGLFramebuffer | null = gl.createFramebuffer();
    gl.bindFramebuffer(gl.FRAMEBUFFER, fb);
    gl.framebufferTexture2D(gl.FRAMEBUFFER, gl.DEPTH_STENCIL_ATTACHMENT, gl.TEXTURE_2D, tex, 0);

    const fbStatus: number = gl.checkFramebufferStatus(gl.FRAMEBUFFER);
    gl.bindFramebuffer(gl.FRAMEBUFFER, null);
    gl.deleteFramebuffer(fb);
    gl.deleteTexture(tex);

    gl.getError(); // clear any errors

    return fbStatus === gl.FRAMEBUFFER_COMPLETE;
  }

  public setMaxAnisotropy(desiredMax: number | undefined, gl: WebGLContext): void {
    const ext = this.queryExtensionObject<EXT_texture_filter_anisotropic>("EXT_texture_filter_anisotropic");
    if (undefined === ext)
      return;

    if (undefined === this._maxAnisotropy)
      this._maxAnisotropy = gl.getParameter(ext.MAX_TEXTURE_MAX_ANISOTROPY_EXT) as number;

    const max = (undefined !== desiredMax) ? Math.min(desiredMax, this._maxAnisotropy) : this._maxAnisotropy;
    gl.texParameterf(gl.TEXTURE_2D, ext.TEXTURE_MAX_ANISOTROPY_EXT, max);
  }
}<|MERGE_RESOLUTION|>--- conflicted
+++ resolved
@@ -6,14 +6,10 @@
  * @module Compatibility
  */
 
-<<<<<<< HEAD
-import { GraphicsDriverBugs, WebGLContext, WebGLFeature, WebGLRenderCompatibilityInfo, WebGLRenderCompatibilityStatus } from "./RenderCompatibility";
-=======
 import { ProcessDetector } from "@bentley/bentleyjs-core";
 import {
   GraphicsDriverBugs, WebGLContext, WebGLFeature, WebGLRenderCompatibilityInfo, WebGLRenderCompatibilityStatus,
 } from "./RenderCompatibility";
->>>>>>> fbc7a5dd
 
 /** @internal */
 export type WebGLExtensionName =
@@ -74,27 +70,6 @@
   // TextureFloat32Stencil8,       // core to WeBGL2
 }
 
-<<<<<<< HEAD
-function detectIsMobile(): boolean {
-  // Modified from package 'detect-gpu': https://github.com/TimvanScherpenzeel/detect-gpu/blob/master/src/index.ts
-  // ###TODO: consume and use the actual full 'detect-gpu' package when querying capabilities so we can stay up to date.
-
-  const { userAgent, platform, maxTouchPoints } = window.navigator;
-
-  const isIOS = /(iphone|ipod|ipad)/i.test(userAgent);
-
-  // Workaround for ipadOS, force detection as tablet
-  // SEE: https://github.com/lancedikson/bowser/issues/329
-  // SEE: https://stackoverflow.com/questions/58019463/how-to-detect-device-name-in-safari-on-ios-13-while-it-doesnt-show-the-correct
-  const isIpad =
-    platform === "iPad" ||
-    (platform === "MacIntel" && maxTouchPoints > 0 && !window.MSStream);
-
-  const isAndroid = /android/i.test(userAgent);
-
-  return isAndroid || isIOS || isIpad;
-}
-
 /** @internal */
 export interface CompressedTextureExtensions {
   dxt?: any;
@@ -103,8 +78,6 @@
   pvrtc?: any;
 }
 
-=======
->>>>>>> fbc7a5dd
 /** Describes the rendering capabilities of the host system.
  * @internal
  */
