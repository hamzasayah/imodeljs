--- conflicted
+++ resolved
@@ -1,12 +1,8 @@
-[
-  {
-    "policyName": "prerelease-monorepo-lockStep",
-    "definitionName": "lockStepVersion",
-<<<<<<< HEAD
-    "version": "0.192.0-dev.11",
-=======
-    "version": "0.192.0-dev.14",
->>>>>>> eccf6d71
-    "nextBump": "prerelease"
-  }
-]
+[
+  {
+    "policyName": "prerelease-monorepo-lockStep",
+    "definitionName": "lockStepVersion",
+    "version": "0.192.0-dev.14",
+    "nextBump": "prerelease"
+  }
+]