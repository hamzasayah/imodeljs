--- conflicted
+++ resolved
@@ -1,10 +1,6 @@
 {
   "name": "@bentley/rpcinterface-full-stack-tests",
-<<<<<<< HEAD
-  "version": "2.16.0-dev.9",
-=======
   "version": "2.16.0-dev.12",
->>>>>>> 8aaff637
   "description": "Test the full iModel.js stack (frontend and backend) using standard RPC interfaces",
   "license": "MIT",
   "scripts": {
@@ -38,25 +34,6 @@
     "url": "http://www.bentley.com"
   },
   "dependencies": {
-<<<<<<< HEAD
-    "@bentley/bentleyjs-core": "2.16.0-dev.9",
-    "@bentley/build-tools": "2.16.0-dev.9",
-    "@bentley/certa": "2.16.0-dev.9",
-    "@bentley/config-loader": "2.16.0-dev.9",
-    "@bentley/context-registry-client": "2.16.0-dev.9",
-    "@bentley/eslint-plugin": "2.16.0-dev.9",
-    "@bentley/geometry-core": "2.16.0-dev.9",
-    "@bentley/imodelhub-client": "2.16.0-dev.9",
-    "@bentley/imodeljs-common": "2.16.0-dev.9",
-    "@bentley/imodeljs-frontend": "2.16.0-dev.9",
-    "@bentley/imodeljs-i18n": "2.16.0-dev.9",
-    "@bentley/imodeljs-quantity": "2.16.0-dev.9",
-    "@bentley/itwin-client": "2.16.0-dev.9",
-    "@bentley/oidc-signin-tool": "2.16.0-dev.9",
-    "@bentley/presentation-common": "2.16.0-dev.9",
-    "@bentley/presentation-frontend": "2.16.0-dev.9",
-    "@bentley/rbac-client": "2.16.0-dev.9",
-=======
     "@bentley/bentleyjs-core": "2.16.0-dev.12",
     "@bentley/build-tools": "2.16.0-dev.12",
     "@bentley/certa": "2.16.0-dev.12",
@@ -74,7 +51,6 @@
     "@bentley/presentation-common": "2.16.0-dev.12",
     "@bentley/presentation-frontend": "2.16.0-dev.12",
     "@bentley/rbac-client": "2.16.0-dev.12",
->>>>>>> 8aaff637
     "chai": "^4.1.2",
     "chai-as-promised": "^7",
     "dotenv": "^8.2.0",
@@ -84,15 +60,9 @@
     "puppeteer": "chrome-86"
   },
   "devDependencies": {
-<<<<<<< HEAD
-    "@bentley/express-server": "2.16.0-dev.9",
-    "@bentley/imodeljs-backend": "2.16.0-dev.9",
-    "@bentley/presentation-backend": "2.16.0-dev.9",
-=======
     "@bentley/express-server": "2.16.0-dev.12",
     "@bentley/imodeljs-backend": "2.16.0-dev.12",
     "@bentley/presentation-backend": "2.16.0-dev.12",
->>>>>>> 8aaff637
     "@types/chai": "^4.1.4",
     "@types/chai-as-promised": "^7",
     "@types/dotenv": "^6.1.1",
