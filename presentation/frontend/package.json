--- conflicted
+++ resolved
@@ -1,10 +1,6 @@
 {
   "name": "@bentley/presentation-frontend",
-<<<<<<< HEAD
-  "version": "2.0.0-dev.76",
-=======
   "version": "2.0.0-dev.77",
->>>>>>> 73f0523d
   "description": "Frontend of iModel.js Presentation library",
   "main": "lib/presentation-frontend.js",
   "typings": "lib/presentation-frontend",
@@ -48,23 +44,6 @@
     "lodash": "^4.17.10"
   },
   "peerDependencies": {
-<<<<<<< HEAD
-    "@bentley/bentleyjs-core": "^2.0.0-dev.76",
-    "@bentley/imodeljs-i18n": "^2.0.0-dev.76",
-    "@bentley/imodeljs-common": "^2.0.0-dev.76",
-    "@bentley/imodeljs-frontend": "^2.0.0-dev.76",
-    "@bentley/presentation-common": "^2.0.0-dev.76"
-  },
-  "devDependencies": {
-    "@bentley/bentleyjs-core": "2.0.0-dev.76",
-    "@bentley/build-tools": "2.0.0-dev.76",
-    "@bentley/imodeljs-i18n": "2.0.0-dev.76",
-    "@bentley/imodeljs-common": "2.0.0-dev.76",
-    "@bentley/imodeljs-frontend": "2.0.0-dev.76",
-    "@bentley/itwin-client": "2.0.0-dev.76",
-    "@bentley/presentation-common": "2.0.0-dev.76",
-    "@bentley/product-settings-client": "2.0.0-dev.76",
-=======
     "@bentley/bentleyjs-core": "^2.0.0-dev.77",
     "@bentley/imodeljs-i18n": "^2.0.0-dev.77",
     "@bentley/imodeljs-common": "^2.0.0-dev.77",
@@ -80,7 +59,6 @@
     "@bentley/itwin-client": "2.0.0-dev.77",
     "@bentley/presentation-common": "2.0.0-dev.77",
     "@bentley/product-settings-client": "2.0.0-dev.77",
->>>>>>> 73f0523d
     "@types/chai": "^4.1.4",
     "@types/chai-as-promised": "^7",
     "@types/chai-jest-snapshot": "^1.3.0",
