/*---------------------------------------------------------------------------------------------
|  $Copyright: (c) 2018 Bentley Systems, Incorporated. All rights reserved. $
 *--------------------------------------------------------------------------------------------*/
/** @module Tree */

import * as React from "react";
import { IDisposable, using } from "@bentley/bentleyjs-core";
import { withDropTarget, DropTargetArguments, DragSourceArguments } from "../../dragdrop";
import { Tree as TreeBase, TreeBranch } from "@bentley/ui-core";
import { DragDropTreeNode } from "./DragDropNodeWrapper";
import { BeInspireTree, InspireTreeNode, InspireTreeDataProvider, NodePredicate } from "./BeInspireTree";

// tslint:disable-next-line:variable-name
const DropTree = withDropTarget(TreeBase);

/** Signature for the Nodes Selected callback */
export type OnNodesSelectedCallback = (nodes: InspireTreeNode[], replace: boolean) => void;
/** Signature for the Nodes Deselected callback */
export type OnNodesDeselectedCallback = (nodes: InspireTreeNode[]) => void;

/** Tree event callbacks  */
export interface TreeEvents {
  onNodesSelected: OnNodesSelectedCallback;
  onNodesDeselected: OnNodesDeselectedCallback;
  onNodeExpanded: (node: InspireTreeNode) => void;
  onNodeCollapsed: (node: InspireTreeNode) => void;
}

interface TreeState {
  rootNodes: InspireTreeNode[];
}

/** Props for the Tree React component  */
export interface TreeProps {
  dataProvider: InspireTreeDataProvider;
  objectType?: string | ((data: any) => string);
  objectTypes?: string[];
  onDropTargetDrop?: (data: DropTargetArguments) => DropTargetArguments;
  onDropTargetOver?: (data: DropTargetArguments) => void;
  canDropTargetDrop?: (data: DropTargetArguments) => boolean;
  onDragSourceBegin?: (data: DragSourceArguments) => DragSourceArguments;
  onDragSourceEnd?: (data: DragSourceArguments) => void;
  renderNode?: (data: InspireTreeNode, children?: React.ReactNode) => React.ReactNode;
  selectedNodes?: string[] | NodePredicate;
  expandedNodes?: ReadonlyArray<string>;
  key?: any;
}

/** Props for the Tree React component  */
export type Props = TreeProps & Partial<TreeEvents>;
type State = TreeState;

/**
 * A Tree React component that uses the core of InspireTree, but renders it
 *  with Tree, TreeBranch, and TreeNode from ui-core.
 */
export default class Tree extends React.Component<Props, State> {

  private _tree: BeInspireTree;
  private _nodeRenderFunc: (data: InspireTreeNode, children?: React.ReactNode, index?: number) => React.ReactNode;
  private _isMounted = false;
  private _selectionHandler = new BatchSelectionHandler();

  public readonly state: Readonly<State> = { rootNodes: [] };

  constructor(props: Props, context?: any) {
    super(props, context);

    this._tree = this.createTree();
    this._nodeRenderFunc = (props.renderNode) ? props.renderNode : this._defaultRenderNode;
    this._selectionHandler.onNodesSelected = this.props.onNodesSelected;
    this._selectionHandler.onNodesDeselected = this.props.onNodesDeselected;
  }

  private createTree(): BeInspireTree {
    const tree = new BeInspireTree(this.props.dataProvider, this._syncNodes);
    tree.on("node.selected", this._selectionHandler.select.bind(this._selectionHandler));
    tree.on("node.deselected", this._selectionHandler.deselect.bind(this._selectionHandler));
    tree.on("node.expanded", this._onNodeExpanded);
    tree.on("node.collapsed", this._onNodeCollapsed);
    tree.on("children.loaded", this._onChildrenLoaded);
    return tree;
  }

  public async componentWillReceiveProps(props: Props) {
    this._nodeRenderFunc = (props.renderNode) ? props.renderNode : this._defaultRenderNode;
    this._selectionHandler.onNodesSelected = this.props.onNodesSelected;
    this._selectionHandler.onNodesDeselected = this.props.onNodesDeselected;

    this._tree.pauseRendering();

    const expandedNodeIds = props.expandedNodes ? props.expandedNodes : this._tree.expandedNodeIds;

    if (this.props.dataProvider !== props.dataProvider)
      await this._tree.reload();

    await this._tree.updateExpansion(expandedNodeIds);
    await this._tree.updateTreeSelection(props.selectedNodes);

    this._tree.resumeRendering();
  }

  public componentWillMount() {
    this._isMounted = true;
    this.componentWillReceiveProps(this.props);
  }

  public componentWillUnmount() {
    this._isMounted = false;
  }

  private _onNodeExpanded = (node: InspireTreeNode) => {
    if (this.props.onNodeExpanded)
      this.props.onNodeExpanded(node);

    if (undefined !== node.children && "boolean" !== typeof node.children) {
      this._tree.updateNodesSelection(node.children as any, this.props.selectedNodes);
    }
  }

  private _onNodeCollapsed = (node: InspireTreeNode) => {
    if (this.props.onNodeCollapsed)
      this.props.onNodeCollapsed(node);
  }

  private _onChildrenLoaded = (parentNode: InspireTreeNode) => {
    if (undefined !== parentNode.children && "boolean" !== typeof parentNode.children) {
      this._tree.updateNodesSelection(parentNode.children as any, this.props.selectedNodes);
    }
  }

  // Update the state when changes have been made to our nodes
  private _syncNodes = (rootNodes: InspireTreeNode[]) => {
    if (!this._isMounted)
      return;

    this.setState({ rootNodes });
  }

<<<<<<< HEAD
  private defaultRenderNode = (data: InspireTreeNode, children?: React.ReactNode, index?: number): React.ReactNode => {
=======
  private _defaultRenderNode = (data: InspireTreeNode, children?: React.ReactNode, index?: number): React.ReactNode => {
>>>>>>> 1eb801b2
    const toggleSelection = () => {
      using(this._selectionHandler.createOperation(), () => {
        data.toggleSelect();
      });
    };
    const parent: InspireTreeNode = data.getParent();
    const toggleExpansion = () => data.toggleCollapse();

    return (
      <DragDropTreeNode
        onDragSourceBegin={(args: DragSourceArguments) => {
          args.dataObject = data;
          args.parentObject = parent || this.props.dataProvider;
          if (this.props.onDragSourceBegin) return this.props.onDragSourceBegin(args);
          return args;
        }}
        onDragSourceEnd={(args: DragSourceArguments) => {
          args.parentObject = parent || this.props.dataProvider;
          if (this.props.onDragSourceEnd) this.props.onDragSourceEnd(args);
        }}
        onDropTargetOver={(args: DropTargetArguments) => {
          // populate tree information while it's accessable
          args.dropLocation = data;
          if (args.dropRect) {
            const relativeY = (args.clientOffset.y - args.dropRect.top) / args.dropRect.height;
            if (relativeY < 1 / 3 && relativeY > 2 / 3 && index !== undefined) {
              args.dropLocation = parent || this.props.dataProvider;
              args.row = index;
              if (relativeY > 2 / 3) {
                args.row = index + 1;
              }
            }
          }
          if (this.props.onDropTargetOver) this.props.onDropTargetOver(args);
        }}
        onDropTargetDrop={(args: DropTargetArguments): DropTargetArguments => {
          // populate tree information while it's accessable
          args.dropLocation = data;
          if (args.dropRect) {
            const relativeY = (args.clientOffset.y - args.dropRect.top) / args.dropRect.height;
            if ((relativeY < 1 / 3 || relativeY > 2 / 3) && index !== undefined) {
              args.dropLocation = parent || this.props.dataProvider;
              args.row = index;
              if (relativeY > 2 / 3) {
                args.row = index + 1;
              }
            }
          }
          if (this.props.onDropTargetDrop) return this.props.onDropTargetDrop(args);
          return args;
        }}
        canDropTargetDrop={(args: DropTargetArguments) => {
          // populate tree information while it's accessable
          args.dropLocation = data;
          if (this.props.canDropTargetDrop) return this.props.canDropTargetDrop(args);
          return true;
        }}
        objectType={() => {
          if (this.props.objectType) {
            if (typeof this.props.objectType === "function")
              return this.props.objectType(data);
            else
              return this.props.objectType;
          }
          return "";
        }}
        objectTypes={this.props.objectTypes}
        shallow={true}
        key={data.id}
        isExpanded={data.expanded()}
        isSelected={data.selected()}
        isLoading={data.loading()}
        isLeaf={!data.hasOrWillHaveChildren()}
        label={data.text}
        icon={<span className={data.icon} />}
        onClick={toggleSelection}
        onClickExpansionToggle={toggleExpansion}
      >
        {children}
      </DragDropTreeNode>
    );
  }

  private renderBranch(nodes: InspireTreeNode[] | undefined) {
    const items: React.ReactNode[] = [];

    // For every node
    (nodes || []).forEach((node: InspireTreeNode, index: number) => {
      // Only render if node is available
      if (node.available()) {
        // Build a branch for all children of this node
        let children: React.ReactNode | undefined;
        if (node.expanded() && node.hasChildren()) {
          children = this.renderBranch(node.children as any);
        }

        // Push this node.
        items.push(this._nodeRenderFunc(node, children, index));
      }
    });

    return (
      <TreeBranch>{items}</TreeBranch>);
  }

  // Renders the wrapping div and root branch
  public render() {
    return (
      <DropTree
        dropStyle={{
          height: "100%",
        }}
        onDropTargetOver={(args: DropTargetArguments) => {
          args.dropLocation = this.props.dataProvider;
          if (this.props.onDropTargetOver) this.props.onDropTargetOver(args);
        }}
        onDropTargetDrop={(args: DropTargetArguments): DropTargetArguments => {
          args.dropLocation = this.props.dataProvider;
          if (this.props.onDropTargetDrop) return this.props.onDropTargetDrop(args);
          return args;
        }}
        canDropTargetDrop={(args: DropTargetArguments) => {
          args.dropLocation = this.props.dataProvider;
          if (this.props.canDropTargetDrop) return this.props.canDropTargetDrop(args);
          return true;
        }}
        objectTypes={this.props.objectTypes}
        shallow={true}
<<<<<<< HEAD
        >
=======
      >
>>>>>>> 1eb801b2
        {this.renderBranch(this.state.rootNodes)}
      </DropTree>
    );
  }
}

class BatchSelectionOperation implements IDisposable {
  private _handler: BatchSelectionHandler;
  public readonly selections = new Array<InspireTreeNode>();
  public readonly deselections = new Array<InspireTreeNode>();

  public constructor(handler: BatchSelectionHandler) {
    this._handler = handler;
  }

  public dispose() {
    this._handler.complete(this);
  }

  public select(node: InspireTreeNode | InspireTreeNode[]) {
    if (Array.isArray(node)) {
      node.forEach((n) => this.selections.push(n));
    } else {
      this.selections.push(node);
    }
  }

  public deselect(node: InspireTreeNode | InspireTreeNode[]) {
    if (Array.isArray(node)) {
      node.forEach((n) => this.deselections.push(n));
    } else {
      this.deselections.push(node);
    }
  }
}

class BatchSelectionHandler {

  public onNodesSelected?: OnNodesSelectedCallback;
  public onNodesDeselected?: OnNodesDeselectedCallback;
  private _currentOperation?: BatchSelectionOperation;

  public constructor(onSelected?: OnNodesSelectedCallback, onDeselected?: OnNodesDeselectedCallback) {
    this.onNodesSelected = onSelected;
    this.onNodesDeselected = onDeselected;
  }

  public createOperation() {
    this._currentOperation = new BatchSelectionOperation(this);
    return this._currentOperation;
  }

  public complete(operation: BatchSelectionOperation) {
    if (0 !== operation.selections.length) {
      // if there were any selections, just ignore deselections and simply
      // report that new selections completely replaced previous selection
      if (this.onNodesSelected)
        this.onNodesSelected(operation.selections, true);
    } else if (0 !== operation.deselections.length) {
      // if there were no selections, but we have deselections - report that
      if (this.onNodesDeselected)
        this.onNodesDeselected(operation.deselections);
    } else {
      // otherwise - nothing interesting happened and there's nothing
      // to report
    }
    this._currentOperation = undefined;
  }

  public select(node: InspireTreeNode | InspireTreeNode[]) {
    if (this._currentOperation)
      this._currentOperation.select(node);
  }

  public deselect(node: InspireTreeNode | InspireTreeNode[]) {
    if (this._currentOperation)
      this._currentOperation.deselect(node);
  }

}<|MERGE_RESOLUTION|>--- conflicted
+++ resolved
@@ -137,11 +137,7 @@
     this.setState({ rootNodes });
   }
 
-<<<<<<< HEAD
-  private defaultRenderNode = (data: InspireTreeNode, children?: React.ReactNode, index?: number): React.ReactNode => {
-=======
   private _defaultRenderNode = (data: InspireTreeNode, children?: React.ReactNode, index?: number): React.ReactNode => {
->>>>>>> 1eb801b2
     const toggleSelection = () => {
       using(this._selectionHandler.createOperation(), () => {
         data.toggleSelect();
@@ -270,11 +266,7 @@
         }}
         objectTypes={this.props.objectTypes}
         shallow={true}
-<<<<<<< HEAD
-        >
-=======
       >
->>>>>>> 1eb801b2
         {this.renderBranch(this.state.rootNodes)}
       </DropTree>
     );
