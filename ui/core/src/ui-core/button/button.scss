--- conflicted
+++ resolved
@@ -1,86 +1,81 @@
-/*---------------------------------------------------------------------------------------------
-* Copyright (c) Bentley Systems, Incorporated. All rights reserved.
-* See LICENSE.md in the project root for license terms and full copyright notice.
-*--------------------------------------------------------------------------------------------*/
-@import "./variables";
-<<<<<<< HEAD
-@import "~@itwin/itwinui-css/scss/style/variables";
-@import "~@itwin/itwinui-css/scss/style/typography";
-=======
-@import "~@itwin/itwinui-css/scss/style/speed";
-@import "~@itwin/itwinui-css/scss/style/typography";
-@import "~@itwin/itwinui-css/scss/style/variables";
->>>>>>> 3fd1067d
-
-// cspell:ignore unbordered
-
-/// Mixins ---------------------------------------------------------------------
-
-@mixin uicore-buttons-button {
-
-  display:                inline-block;
-
-  padding:                $uicore-button-padding $uicore-unbordered-padding;
-  margin:                 $uicore-inputs-margin 0;
-  border-radius:          $iui-border-radius;
-  line-height:            $uicore-button-line-height;
-  outline:                none;
-  font-family:            $iui-font-family;
-  font-size:              $iui-font-size;
-  text-decoration:        none;
-  cursor:                 pointer;
-  box-sizing:             border-box;
-  box-shadow:             transparent 0px 1px 1px inset;
-  border:                 1px solid transparent;
-  transition:             all $iui-speed-fast ease-in-out;
-
-  &:active,
-  &:focus {
-
-    @include uicore-buttons-button-focused;
-  }
-
-  &[disabled],
-  &[disabled]:hover,
-  &[disabled]:active,
-  &[disabled]:focus {
-
-    @include uicore-buttons-button-disabled;
-  }
-}
-
-@mixin uicore-buttons-button-focused {
-
-  box-shadow:           $uicore-button-focus-boxshadow;
-}
-
-@mixin uicore-buttons-button-unbordered {
-
-  border-color:         transparent;
-  box-shadow:           transparent 0px 1px 1px inset;
-}
-
-@mixin uicore-buttons-button-disabled {
-
-  opacity:                $uicore-opacity-disabled;
-  background-color:       $uicore-gray;
-  border:                 0;
-  color:                  $uicore-white;
-  cursor:                 not-allowed;
-}
-
-@mixin uicore-buttons-large-size {
-
-  padding:                $uicore-inputs-padding-large $uicore-unbordered-padding-large;
-  margin:                 $uicore-inputs-margin-large 0;
-  font-size:              $iui-font-size-leading;
-  font-weight:            $iui-font-weight-normal;
-}
-
-@mixin uicore-buttons-large-bordered-size {
-
-  padding:                $uicore-button-padding-bordered-large $uicore-bordered-padding-large;
-  margin:                 $uicore-inputs-margin-large 0;
-  font-size:              $iui-font-size-leading;
-  font-weight:            $iui-font-weight-normal;
-}
+/*---------------------------------------------------------------------------------------------
+* Copyright (c) Bentley Systems, Incorporated. All rights reserved.
+* See LICENSE.md in the project root for license terms and full copyright notice.
+*--------------------------------------------------------------------------------------------*/
+@import "./variables";
+@import "~@itwin/itwinui-css/scss/style/speed";
+@import "~@itwin/itwinui-css/scss/style/typography";
+@import "~@itwin/itwinui-css/scss/style/variables";
+
+// cspell:ignore unbordered
+
+/// Mixins ---------------------------------------------------------------------
+
+@mixin uicore-buttons-button {
+
+  display:                inline-block;
+
+  padding:                $uicore-button-padding $uicore-unbordered-padding;
+  margin:                 $uicore-inputs-margin 0;
+  border-radius:          $iui-border-radius;
+  line-height:            $uicore-button-line-height;
+  outline:                none;
+  font-family:            $iui-font-family;
+  font-size:              $iui-font-size;
+  text-decoration:        none;
+  cursor:                 pointer;
+  box-sizing:             border-box;
+  box-shadow:             transparent 0px 1px 1px inset;
+  border:                 1px solid transparent;
+  transition:             all $iui-speed-fast ease-in-out;
+
+  &:active,
+  &:focus {
+
+    @include uicore-buttons-button-focused;
+  }
+
+  &[disabled],
+  &[disabled]:hover,
+  &[disabled]:active,
+  &[disabled]:focus {
+
+    @include uicore-buttons-button-disabled;
+  }
+}
+
+@mixin uicore-buttons-button-focused {
+
+  box-shadow:           $uicore-button-focus-boxshadow;
+}
+
+@mixin uicore-buttons-button-unbordered {
+
+  border-color:         transparent;
+  box-shadow:           transparent 0px 1px 1px inset;
+}
+
+@mixin uicore-buttons-button-disabled {
+
+  opacity:                $uicore-opacity-disabled;
+  background-color:       $uicore-gray;
+  border:                 0;
+  color:                  $uicore-white;
+  cursor:                 not-allowed;
+}
+
+@mixin uicore-buttons-large-size {
+
+  padding:                $uicore-inputs-padding-large $uicore-unbordered-padding-large;
+  margin:                 $uicore-inputs-margin-large 0;
+  font-size:              $iui-font-size-leading;
+  font-weight:            $iui-font-weight-normal;
+}
+
+@mixin uicore-buttons-large-bordered-size {
+
+  padding:                $uicore-button-padding-bordered-large $uicore-bordered-padding-large;
+  margin:                 $uicore-inputs-margin-large 0;
+  font-size:              $iui-font-size-leading;
+  font-weight:            $iui-font-weight-normal;
+}