--- conflicted
+++ resolved
@@ -1,145 +1,119 @@
-/*---------------------------------------------------------------------------------------------
-* Copyright (c) Bentley Systems, Incorporated. All rights reserved.
-* See LICENSE.md in the project root for license terms and full copyright notice.
-*--------------------------------------------------------------------------------------------*/
-@import "~@itwin/itwinui-css/scss/style/theme";
-
-// cspell:ignore mediumgray titlebar toolbutton outoffocus
-
-/** @note: This file should only be imported by UiCore.ts.
- *  It should NOT be imported by any *.scss or other ui-core files.
- */
-
-:root {
-
-  // NEEDSWORK - Need to deprecate these accessory colors
-  --buic-accessory-hollow:                    rgb(255, 255, 255);
-  --buic-accessory-primary:                   rgb(000, 139, 225);
-  --buic-accessory-success:                   rgb(083, 162, 026);
-  --buic-accessory-alert:                     rgb(211, 010, 010);
-  --buic-accessory-warning:                   rgb(241, 139, 018);
-  --buic-accessory-primary-tint:              rgb(165, 215, 245);
-  --buic-accessory-success-tint:              rgb(195, 225, 175);
-  --buic-accessory-alert-tint:                rgb(239, 169, 169);
-  --buic-accessory-warning-tint:              rgb(249, 215, 171);
-
-  --buic-background-1-rgb:                    var(--iui-color-background-1-rgb);
-  --buic-background-2-rgb:                    var(--iui-color-background-2-rgb);
-  --buic-background-3-rgb:                    var(--iui-color-background-3-rgb);
-  --buic-background-4-rgb:                    var(--iui-color-background-4-rgb);
-  --buic-background-5-rgb:                    var(--iui-color-background-5-rgb);
-
-  --buic-background-1:                        var(--iui-color-background-1);
-  --buic-background-2:                        var(--iui-color-background-2);
-  --buic-background-3:                        var(--iui-color-background-3);
-  --buic-background-4:                        var(--iui-color-background-4);
-  --buic-background-5:                        var(--iui-color-background-5);
-  --buic-background-primary:                  var(--iui-color-background-primary);
-  --buic-background-tooltip:                  rgba(var(--iui-color-background-5), 0.90);
-  --buic-background-scrollbar:                rgba(var(--iui-color-foreground-body-rgb), var(--iui-opacity-4));
-  --buic-background-scrollbar-hover:          rgba(var(--iui-color-foreground-body-rgb), var(--iui-opacity-3));
-
-  --buic-foreground-body-rgb:                 var(--iui-text-color-rgb);
-  --buic-foreground-body:                     var(--iui-text-color);
-<<<<<<< HEAD
-  // --buic-foreground-body-reverse-rgb:         var(--iui-color-background-1-rgb);
-  --buic-foreground-body-reverse:             rgba(var(--buic-foreground-body-reverse-rgb), var(--iui-opacity-2));
-=======
-  --buic-foreground-body-reverse-rgb:         var(--iui-color-foreground-body-invert-rgb);
-  --buic-foreground-body-reverse:             rgba(var(--iui-color-foreground-body-invert-rgb), var(--iui-opacity-2));
->>>>>>> 3fd1067d
-  --buic-foreground-muted:                    var(--iui-text-color-muted);
-  --buic-foreground-disabled:                 var(--iui-text-color-placeholder);
-  --buic-foreground-activehover:              var(--iui-icons-color-actionable-hover);
-
-  --buic-inputs-border:                       rgba(var(--iui-color-foreground-body-rgb), var(--iui-opacity-4));
-  --buic-inputs-boxshadow:                    var(--iui-focus-box-shadow);
-  --buic-popup-boxshadow:                     var(--buic-inputs-boxshadow);
-
-  --buic-foreground-primary:                  var(--iui-icons-color-primary);
-  --buic-foreground-primary-tone:             var(--iui-color-foreground-primary-overlay);
-  --buic-foreground-focus:                    var(--iui-color-foreground-primary-overlay);
-  --buic-foreground-focus-border:             var(--buic-inputs-border);
-<<<<<<< HEAD
-  --buic-focus-boxshadow-gradient1:           rgba(var(--iui-color-foreground-primary-rgb), 0);
-  --buic-focus-boxshadow-gradient2:           rgba(var(--iui-color-foreground-primary-rgb), var(--iui-opacity-3));
-=======
-  --buic-focus-boxshadow:                     rgba(var(--iui-color-foreground-primary-rgb), var(--iui-opacity-4));
->>>>>>> 3fd1067d
-
-  --buic-foreground-accessory:                var(--iui-color-foreground-accessory);
-  --buic-foreground-success:                  var(--iui-color-foreground-positive);
-  --buic-foreground-positive:                 var(--iui-color-foreground-positive);
-<<<<<<< HEAD
-  --buic-foreground-alert:                    var(--iui-color-foreground-negative);
-  --buic-foreground-negative:                 var(--iui-color-foreground-negative);
-  --buic-foreground-warning:                  var(--iui-color-foreground-warning);
-
-  --buic-background-focus-overlay:            rgba(var(--iui-color-foreground-primary-rgb), var(--iui-opacity-6));
-  --buic-background-hover-overlay:            rgba(var(--iui-color-foreground-primary-rgb), var(--iui-opacity-5));
-  --buic-background-active-overlay:           rgba(var(--iui-color-foreground-primary-rgb), var(--iui-opacity-5));
-  --buic-background-pressed-overlay:          rgba(var(--iui-color-foreground-primary-rgb), 0.3);
-
-=======
-  --buic-foreground-positive-rgb:             var(--iui-color-foreground-positive-rgb);
-  --buic-foreground-alert:                    var(--iui-color-foreground-negative);
-  --buic-foreground-negative:                 var(--iui-color-foreground-negative);
-  --buic-foreground-negative-rgb:             var(--iui-color-foreground-negative-rgb);
-  --buic-foreground-warning:                  var(--iui-color-foreground-warning);
-  --buic-foreground-warning-rgb:              var(--iui-color-foreground-warning-rgb);
-
-  --buic-background-focus-overlay:            rgba(var(--iui-color-foreground-primary-rgb), var(--iui-opacity-6));
-  --buic-background-hover-overlay:            rgba(var(--iui-color-foreground-primary-rgb), var(--iui-opacity-5));
-  --buic-background-active-overlay:           rgba(var(--iui-color-foreground-primary-rgb), var(--iui-opacity-5));
-  --buic-background-pressed-overlay:          rgba(var(--iui-color-foreground-primary-rgb), 0.3);
-
->>>>>>> 3fd1067d
-  --buic-background-editable:                 rgba(var(--iui-color-foreground-primary-rgb), 0.3);
-  --buic-row-selection:                       rgba(var(--iui-color-foreground-primary-rgb), var(--iui-opacity-5));
-  --buic-row-hover:                           rgba(var(--iui-color-foreground-primary-rgb), var(--iui-opacity-6));
-
-  --buic-background-card:                     var(--buic-background-tooltip);
-<<<<<<< HEAD
-  --buic-background-striped_row:              rgba(var(--iui-color-foreground-body-rgb), 0.02);
-=======
-  --buic-background-striped_row:              rgba(var(--iui-color-foreground-body-rgb), 0.05);
-
-  --buic-button-gradient1:                    rgba(var(--buic-foreground-body-reverse-rgb), 0.65);
-  --buic-button-gradient2:                    rgba(var(--buic-foreground-body-reverse-rgb), 0.00);
->>>>>>> 3fd1067d
-
-  /** background.5 */
-  --buic-background-titlebar:                 var(--buic-background-5);
-  --buic-background-dialog-stroke:            var(--buic-background-5);
-  --buic-background-widget-stroke:            var(--buic-background-5);
-  --buic-background-control-stroke:           var(--buic-background-5);
-  --buic-background-panel-stroke:             var(--buic-background-5);
-  --buic-background-toolbutton-stroke:        var(--buic-background-5);
-
-  /** background.4 */
-  --buic-background-titlebar-outoffocus:      var(--buic-background-4);
-  --buic-background-divider:                  var(--buic-background-4);
-  --buic-background-widget-element-stroke:    var(--buic-background-4);
-  --buic-background-statusbar:                var(--buic-background-4);
-  --buic-background-table-header:             var(--buic-background-4);
-  --buic-background-control-stroke-disabled:  var(--buic-background-4);
-
-  /** background.3 */
-  --buic-background-tab-inactive:             var(--buic-background-3);
-  --buic-background-toolbutton-inactive:      var(--buic-background-3);
-  --buic-background-context-menu:             var(--buic-background-3);
-  --buic-background-panel:                    var(--buic-background-3);
-  --buic-background-widget-panel:             var(--buic-background-3);
-  --buic-background-placeholder:              var(--buic-background-3);
-  --buic-background-control-disabled:         var(--buic-background-3);
-
-  /** background.2 */
-  --buic-background-tab-active:               var(--buic-background-2);
-  --buic-background-dialog:                   var(--buic-background-2);
-  --buic-background-widget:                   var(--buic-background-2);
-  --buic-background-window:                   var(--buic-background-2);
-  --buic-background-toolbar:                  var(--buic-background-2);
-
-  /** background.1 */
-  --buic-background-control:                  var(--buic-background-1);
-}
+/*---------------------------------------------------------------------------------------------
+* Copyright (c) Bentley Systems, Incorporated. All rights reserved.
+* See LICENSE.md in the project root for license terms and full copyright notice.
+*--------------------------------------------------------------------------------------------*/
+@import "~@itwin/itwinui-css/scss/style/theme";
+
+// cspell:ignore mediumgray titlebar toolbutton outoffocus
+
+/** @note: This file should only be imported by UiCore.ts.
+ *  It should NOT be imported by any *.scss or other ui-core files.
+ */
+
+:root {
+
+  // NEEDSWORK - Need to deprecate these accessory colors
+  --buic-accessory-hollow:                    rgb(255, 255, 255);
+  --buic-accessory-primary:                   rgb(000, 139, 225);
+  --buic-accessory-success:                   rgb(083, 162, 026);
+  --buic-accessory-alert:                     rgb(211, 010, 010);
+  --buic-accessory-warning:                   rgb(241, 139, 018);
+  --buic-accessory-primary-tint:              rgb(165, 215, 245);
+  --buic-accessory-success-tint:              rgb(195, 225, 175);
+  --buic-accessory-alert-tint:                rgb(239, 169, 169);
+  --buic-accessory-warning-tint:              rgb(249, 215, 171);
+
+  --buic-background-1-rgb:                    var(--iui-color-background-1-rgb);
+  --buic-background-2-rgb:                    var(--iui-color-background-2-rgb);
+  --buic-background-3-rgb:                    var(--iui-color-background-3-rgb);
+  --buic-background-4-rgb:                    var(--iui-color-background-4-rgb);
+  --buic-background-5-rgb:                    var(--iui-color-background-5-rgb);
+
+  --buic-background-1:                        var(--iui-color-background-1);
+  --buic-background-2:                        var(--iui-color-background-2);
+  --buic-background-3:                        var(--iui-color-background-3);
+  --buic-background-4:                        var(--iui-color-background-4);
+  --buic-background-5:                        var(--iui-color-background-5);
+  --buic-background-primary:                  var(--iui-color-background-primary);
+  --buic-background-tooltip:                  rgba(var(--iui-color-background-5), 0.90);
+  --buic-background-scrollbar:                rgba(var(--iui-color-foreground-body-rgb), var(--iui-opacity-4));
+  --buic-background-scrollbar-hover:          rgba(var(--iui-color-foreground-body-rgb), var(--iui-opacity-3));
+
+  --buic-foreground-body-rgb:                 var(--iui-text-color-rgb);
+  --buic-foreground-body:                     var(--iui-text-color);
+  --buic-foreground-body-reverse-rgb:         var(--iui-color-foreground-body-invert-rgb);
+  --buic-foreground-body-reverse:             rgba(var(--iui-color-foreground-body-invert-rgb), var(--iui-opacity-2));
+  --buic-foreground-muted:                    var(--iui-text-color-muted);
+  --buic-foreground-disabled:                 var(--iui-text-color-placeholder);
+  --buic-foreground-activehover:              var(--iui-icons-color-actionable-hover);
+
+  --buic-inputs-border:                       rgba(var(--iui-color-foreground-body-rgb), var(--iui-opacity-4));
+  --buic-inputs-boxshadow:                    var(--iui-focus-box-shadow);
+  --buic-popup-boxshadow:                     var(--buic-inputs-boxshadow);
+
+  --buic-foreground-primary:                  var(--iui-icons-color-primary);
+  --buic-foreground-primary-tone:             var(--iui-color-foreground-primary-overlay);
+  --buic-foreground-focus:                    var(--iui-color-foreground-primary-overlay);
+  --buic-foreground-focus-border:             var(--buic-inputs-border);
+  --buic-focus-boxshadow:                     rgba(var(--iui-color-foreground-primary-rgb), var(--iui-opacity-4));
+
+  --buic-foreground-accessory:                var(--iui-color-foreground-accessory);
+  --buic-foreground-success:                  var(--iui-color-foreground-positive);
+  --buic-foreground-positive:                 var(--iui-color-foreground-positive);
+  --buic-foreground-positive-rgb:             var(--iui-color-foreground-positive-rgb);
+  --buic-foreground-alert:                    var(--iui-color-foreground-negative);
+  --buic-foreground-negative:                 var(--iui-color-foreground-negative);
+  --buic-foreground-negative-rgb:             var(--iui-color-foreground-negative-rgb);
+  --buic-foreground-warning:                  var(--iui-color-foreground-warning);
+  --buic-foreground-warning-rgb:              var(--iui-color-foreground-warning-rgb);
+
+  --buic-background-focus-overlay:            rgba(var(--iui-color-foreground-primary-rgb), var(--iui-opacity-6));
+  --buic-background-hover-overlay:            rgba(var(--iui-color-foreground-primary-rgb), var(--iui-opacity-5));
+  --buic-background-active-overlay:           rgba(var(--iui-color-foreground-primary-rgb), var(--iui-opacity-5));
+  --buic-background-pressed-overlay:          rgba(var(--iui-color-foreground-primary-rgb), 0.3);
+
+  --buic-background-editable:                 rgba(var(--iui-color-foreground-primary-rgb), 0.3);
+  --buic-row-selection:                       rgba(var(--iui-color-foreground-primary-rgb), var(--iui-opacity-5));
+  --buic-row-hover:                           rgba(var(--iui-color-foreground-primary-rgb), var(--iui-opacity-6));
+
+  --buic-background-card:                     var(--buic-background-tooltip);
+  --buic-background-striped_row:              rgba(var(--iui-color-foreground-body-rgb), 0.05);
+
+  --buic-button-gradient1:                    rgba(var(--buic-foreground-body-reverse-rgb), 0.65);
+  --buic-button-gradient2:                    rgba(var(--buic-foreground-body-reverse-rgb), 0.00);
+
+  /** background.5 */
+  --buic-background-titlebar:                 var(--buic-background-5);
+  --buic-background-dialog-stroke:            var(--buic-background-5);
+  --buic-background-widget-stroke:            var(--buic-background-5);
+  --buic-background-control-stroke:           var(--buic-background-5);
+  --buic-background-panel-stroke:             var(--buic-background-5);
+  --buic-background-toolbutton-stroke:        var(--buic-background-5);
+
+  /** background.4 */
+  --buic-background-titlebar-outoffocus:      var(--buic-background-4);
+  --buic-background-divider:                  var(--buic-background-4);
+  --buic-background-widget-element-stroke:    var(--buic-background-4);
+  --buic-background-statusbar:                var(--buic-background-4);
+  --buic-background-table-header:             var(--buic-background-4);
+  --buic-background-control-stroke-disabled:  var(--buic-background-4);
+
+  /** background.3 */
+  --buic-background-tab-inactive:             var(--buic-background-3);
+  --buic-background-toolbutton-inactive:      var(--buic-background-3);
+  --buic-background-context-menu:             var(--buic-background-3);
+  --buic-background-panel:                    var(--buic-background-3);
+  --buic-background-widget-panel:             var(--buic-background-3);
+  --buic-background-placeholder:              var(--buic-background-3);
+  --buic-background-control-disabled:         var(--buic-background-3);
+
+  /** background.2 */
+  --buic-background-tab-active:               var(--buic-background-2);
+  --buic-background-dialog:                   var(--buic-background-2);
+  --buic-background-widget:                   var(--buic-background-2);
+  --buic-background-window:                   var(--buic-background-2);
+  --buic-background-toolbar:                  var(--buic-background-2);
+
+  /** background.1 */
+  --buic-background-control:                  var(--buic-background-1);
+}