--- conflicted
+++ resolved
@@ -1,61 +1,53 @@
-/*---------------------------------------------------------------------------------------------
-* Copyright (c) Bentley Systems, Incorporated. All rights reserved.
-* See LICENSE.md in the project root for license terms and full copyright notice.
-*--------------------------------------------------------------------------------------------*/
-
-// cspell:ignore colorvariables
-
-/** @note: This file should only be imported by UiCore.ts.
- *  It should NOT be imported by any *.scss or other ui-core files.
- */
-
-@mixin light-theme {
-<<<<<<< HEAD
-  --buic-foreground-body-reverse-rgb: 255, 255, 255;
-=======
-  // --buic-foreground-body-reverse-rgb: 255, 255, 255;
->>>>>>> 3fd1067d
-
-  --buic-button-gradient1:            rgba(var(--buic-foreground-body-reverse-rgb), 0.65);
-  --buic-button-gradient2:            rgba(var(--buic-foreground-body-reverse-rgb), 0.00);
-}
-
-@mixin dark-theme {
-<<<<<<< HEAD
-  --buic-foreground-body-reverse-rgb: 000, 000, 000;
-=======
-  // --buic-foreground-body-reverse-rgb: 000, 000, 000;
->>>>>>> 3fd1067d
-
-  --buic-button-gradient1:            rgba(var(--buic-foreground-body-reverse-rgb), 0.00);
-  --buic-button-gradient2:            rgba(var(--buic-foreground-body-reverse-rgb), 0.25);
-}
-
-html,
-html[data-theme="light"] {
-  @include light-theme;
-}
-
-html[data-theme="dark"] {
-  @include dark-theme;
-}
-
-@media (prefers-color-scheme: light) {
-  html[data-theme="SYSTEM_PREFERRED"] {
-    @include light-theme;
-  }
-}
-
-@media (prefers-color-scheme: dark) {
-  html[data-theme="SYSTEM_PREFERRED"] {
-    @include dark-theme;
-  }
-}
-
-html.theme-transition,
-html.theme-transition *,
-html.theme-transition *:before,
-html.theme-transition *:after {
-  transition: all 100ms !important;
-  transition-delay: 0 !important;
-}
+/*---------------------------------------------------------------------------------------------
+* Copyright (c) Bentley Systems, Incorporated. All rights reserved.
+* See LICENSE.md in the project root for license terms and full copyright notice.
+*--------------------------------------------------------------------------------------------*/
+
+// cspell:ignore colorvariables
+
+/** @note: This file should only be imported by UiCore.ts.
+ *  It should NOT be imported by any *.scss or other ui-core files.
+ */
+
+@mixin light-theme {
+  // --buic-foreground-body-reverse-rgb: 255, 255, 255;
+
+  --buic-button-gradient1:            rgba(var(--buic-foreground-body-reverse-rgb), 0.65);
+  --buic-button-gradient2:            rgba(var(--buic-foreground-body-reverse-rgb), 0.00);
+}
+
+@mixin dark-theme {
+  // --buic-foreground-body-reverse-rgb: 000, 000, 000;
+
+  --buic-button-gradient1:            rgba(var(--buic-foreground-body-reverse-rgb), 0.00);
+  --buic-button-gradient2:            rgba(var(--buic-foreground-body-reverse-rgb), 0.25);
+}
+
+html,
+html[data-theme="light"] {
+  @include light-theme;
+}
+
+html[data-theme="dark"] {
+  @include dark-theme;
+}
+
+@media (prefers-color-scheme: light) {
+  html[data-theme="SYSTEM_PREFERRED"] {
+    @include light-theme;
+  }
+}
+
+@media (prefers-color-scheme: dark) {
+  html[data-theme="SYSTEM_PREFERRED"] {
+    @include dark-theme;
+  }
+}
+
+html.theme-transition,
+html.theme-transition *,
+html.theme-transition *:before,
+html.theme-transition *:after {
+  transition: all 100ms !important;
+  transition-delay: 0 !important;
+}