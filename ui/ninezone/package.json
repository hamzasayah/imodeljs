--- conflicted
+++ resolved
@@ -33,17 +33,11 @@
     "url": "http://www.bentley.com"
   },
   "peerDependencies": {
-<<<<<<< HEAD
-    "@bentley/ui-abstract": "^2.16.0-dev.20",
-    "@bentley/ui-core": "^2.16.0-dev.20",
-    "@bentley/bentleyjs-core": "^2.16.0-dev.20",
-    "@itwin/itwinui-css": "^0.11.0",
-    "@itwin/itwinui-react": "^1.2.0",
-=======
     "@bentley/ui-abstract": "^2.16.0-dev.23",
     "@bentley/ui-core": "^2.16.0-dev.23",
     "@bentley/bentleyjs-core": "^2.16.0-dev.23",
->>>>>>> 3f52701f
+    "@itwin/itwinui-css": "^0.11.0",
+    "@itwin/itwinui-react": "^1.2.0",
     "react": "^16.8.0",
     "react-dom": "^16.8.0"
   },
