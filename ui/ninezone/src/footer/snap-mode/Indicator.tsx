/*---------------------------------------------------------------------------------------------
|  $Copyright: (c) 2018 Bentley Systems, Incorporated. All rights reserved. $
 *--------------------------------------------------------------------------------------------*/
/** @module SnapMode */

import * as classnames from "classnames";
import * as React from "react";
import CommonProps, { NoChildrenProps } from "../../utilities/Props";
import "./Indicator.scss";

/** Properties of [[SnapModeIndicator]] component. */
export interface SnapModeIndicatorProps extends CommonProps, NoChildrenProps {
  /** Dialog that is opened when indicator is clicked. See [[SnapModeDialog]] */
  dialog?: React.ReactChild;
  /** Indicator icon. I.e. [[SnapModeIcon]] */
  icon?: React.ReactNode;
  /** Describes if the label is visible. Pass true if the [[Footer]] is in footer mode. */
  isLabelVisible?: boolean;
  /** Indicator label. */
  label?: string;
  /** Function called when indicator is clicked. */
  onClick?: () => void;
}

/** One of [[Footer]] indicators. */
export default class SnapModeIndicator extends React.Component<SnapModeIndicatorProps> {
  public render() {
    const className = classnames(
      "nz-footer-snapMode-indicator",
      this.props.className);

    const labelClassName = classnames(
      "nz-label",
      this.props.isLabelVisible && "nz-is-visible",
    );

    return (
      <div
        className={className}
        style={this.props.style}
        onClick={this.handleOnIndicatorClick}
      >
        <div className="nz-indicator">
          <span className={labelClassName}>{this.props.label}</span>
          <div
            className="nz-icon"
<<<<<<< HEAD
            onClick={this._handleOnIndicatorClick}
=======
>>>>>>> d4c121ae
          >
            {this.props.icon}
          </div>
        </div>
        <div className="nz-dialog">
          {this.props.dialog}
        </div>
      </div>
    );
  }

  private _handleOnIndicatorClick = () => {
    this.props.onClick && this.props.onClick();
  }
}<|MERGE_RESOLUTION|>--- conflicted
+++ resolved
@@ -38,16 +38,12 @@
       <div
         className={className}
         style={this.props.style}
-        onClick={this.handleOnIndicatorClick}
+        onClick={this._handleOnIndicatorClick}
       >
         <div className="nz-indicator">
           <span className={labelClassName}>{this.props.label}</span>
           <div
             className="nz-icon"
-<<<<<<< HEAD
-            onClick={this._handleOnIndicatorClick}
-=======
->>>>>>> d4c121ae
           >
             {this.props.icon}
           </div>
