/*---------------------------------------------------------------------------------------------
|  $Copyright: (c) 2018 Bentley Systems, Incorporated. All rights reserved. $
 *--------------------------------------------------------------------------------------------*/
import * as React from "react";
import * as classnames from "classnames";
import { CSSProperties } from "react";
import "./Navigation.scss";

// Highlight style of the Navigation List.
export enum NavigationHighlightStyle {
  movingbar, // highlight bar will move (animate) up and down the list
  bar,       // bar will fill (animate)
}

export interface NavigationItemProps {
  label?: string;
  icon?: string;
  index?: number;
  selectedTabIndex?: number;
  highlightStyle?: NavigationHighlightStyle;
  onClicked?: () => any;
}

export class NavigationItem extends React.Component<NavigationItemProps> {

  constructor(props: NavigationItemProps, context?: any) {
    super(props, context);
  }

  public static defaultProps: Partial<NavigationItemProps> = {
    label: "",
    icon: "",
    selectedTabIndex: 0,
  };

  private _onClick = () => {
    if (this.props.onClicked) {
      this.props.onClicked();
    }
  }

  public renderMovebarIndicator() {
    const percentageOffset = this.props.selectedTabIndex! * 100;
    const translate = "translate(0," + percentageOffset + "%)";
    const translateStyle: CSSProperties = { transform: translate, zIndex: 2 };
    return (
      <div className="open-navbar-movebarindicator" style={translateStyle}></div>
    );
  }

  public renderBarIndicator() {
    return (
      <div className="open-navbar-movebarindicator"></div>
    );
  }

  public renderMoveBar() {
    const isActive = this.props.index === this.props.selectedTabIndex!;
    const classes = classnames("navnode", isActive && "active");
    const icon = classnames("icon", this.props.icon);
    return (
      <li className={classes} onClick={this._onClick}>
        <span className={icon} />
        <span className="label">{this.props.label}</span>
        {this.props.highlightStyle === NavigationHighlightStyle.movingbar && this.props.index === 0 && this.renderMovebarIndicator()}
        {this.props.highlightStyle === NavigationHighlightStyle.bar && this.renderBarIndicator()}
      </li>
    );
  }

  public renderBar() {
    const isActive = this.props.index === this.props.selectedTabIndex!;
    const classes = classnames(isActive && "active");
    const icon = classnames("icon", this.props.icon);
    return (
      <li className={classes} onClick={this._onClick}>
        <span className={icon} />
        <span className="label">{this.props.label}</span>
        <div className=".open-navbar-barindicator"></div>
      </li>
    );
  }

  public render() {
    if (this.props.highlightStyle === NavigationHighlightStyle.movingbar)
      return this.renderMoveBar();
    else
      return this.renderBar();
  }
}

export interface NavigationListProps {
  onClick?: (navItem: NavigationItem) => any;
  onExpandChanged?: (isPinned: boolean) => any;
  defaultTab: number;
  highlightStyle?: NavigationHighlightStyle;
}

export interface NavigationListState {
  activeTab: number;
  isPinned: boolean;
}

export class NavigationList extends React.Component<NavigationListProps, NavigationListState> {

  public static defaultProps: Partial<NavigationListProps> = {
    highlightStyle: NavigationHighlightStyle.movingbar,
  };

  constructor(props: NavigationListProps, context?: any) {
    super(props, context);

    this.state = { activeTab: this.props.defaultTab, isPinned: false };
  }

<<<<<<< HEAD
  private _handleClick = (tabIndex: number) => {
    this.setState( { activeTab: tabIndex });
=======
  // toggle currently active tab
  private _handleTabClick = (tabIndex: number) => {
    this.setState({ activeTab: tabIndex });
>>>>>>> 52b6c92d
  }

  // toggle pinned state
  private _handleExpandClick = () => {
    this.setState({ isPinned: !this.state.isPinned }, () => { this._handleOnPinClick(); });
  }

  // handle pin clicked
  private _handleOnPinClick = () => {
    if (this.props.onExpandChanged)
      this.props.onExpandChanged(this.state.isPinned);
  }

  private renderChildren() {
    return React.Children.map(this.props.children, (child: any, i) => {
      return React.cloneElement(child, {
        isActive: i === this.state.activeTab,
        index: i,
        selectedTabIndex: this.state.activeTab,
        highlightStyle: this.props.highlightStyle,
<<<<<<< HEAD
        onClicked: this._handleClick.bind(this, i) });
=======
        onClicked: this._handleTabClick.bind(this, i),
>>>>>>> 52b6c92d
      });
    });
  }

  public render() {
    const classNavbar = classnames("open-navbar", this.state.isPinned && "pinned");
    return (
      <div className={classNavbar}>
        <div className="expander">
          <span className="icon icon-chevron-right" onClick={this._handleExpandClick} />
          <span className="icon icon-pin" title="Pin the navigation pane" onClick={this._handleExpandClick} />
          <span className="icon icon-chevron-left" onClick={this._handleExpandClick} />
        </div>
        <ul>
          {this.renderChildren()}
        </ul>
      </div>
    );
  }
}<|MERGE_RESOLUTION|>--- conflicted
+++ resolved
@@ -113,14 +113,8 @@
     this.state = { activeTab: this.props.defaultTab, isPinned: false };
   }
 
-<<<<<<< HEAD
   private _handleClick = (tabIndex: number) => {
     this.setState( { activeTab: tabIndex });
-=======
-  // toggle currently active tab
-  private _handleTabClick = (tabIndex: number) => {
-    this.setState({ activeTab: tabIndex });
->>>>>>> 52b6c92d
   }
 
   // toggle pinned state
@@ -141,11 +135,7 @@
         index: i,
         selectedTabIndex: this.state.activeTab,
         highlightStyle: this.props.highlightStyle,
-<<<<<<< HEAD
-        onClicked: this._handleClick.bind(this, i) });
-=======
-        onClicked: this._handleTabClick.bind(this, i),
->>>>>>> 52b6c92d
+        onClicked: this._handleClick.bind(this, i)
       });
     });
   }
