/*---------------------------------------------------------------------------------------------
* Copyright (c) 2018 Bentley Systems, Incorporated. All rights reserved.
* Licensed under the MIT License. See LICENSE.md in the project root for license terms.
*--------------------------------------------------------------------------------------------*/
export { default as UiFramework } from "./UiFramework";

<<<<<<< HEAD
export * from "./FrameworkState";
export * from "./SyncUiEventDispatcher";
export * from "./UiFramework";

=======
export * from "./oidc/OidcBrowserClient";
export * from "./FrameworkState";
export * from "./SyncUiEventDispatcher";
export * from "./UiFramework";
export * from "./CoreToolDefinitions";
>>>>>>> 5ee7cfa8
export * from "./clientservices";
export * from "./configurableui";
export * from "./feedback";
export * from "./messages";
export * from "./oidc";
export * from "./openimodel";
export * from "./overallcontent";
export * from "./pickers";
export * from "./utils";

/** @docs-package-description
 * The ui-framework package contains application fragments for Login, Project, iModel and View selection,
 * and configuration of the application UI with the Backstage, Frontstages, Widgets, etc.
 * For more information, see [learning about ui-framework]($docs/learning/framework/index.md).
 */
/**
 * @docs-group-description Backstage
 * Classes for working with a Backstage
 */
/**
 * @docs-group-description ClientServices
 * Classes for working with services for iModels, Login and Projects
 */
/**
 * @docs-group-description ConfigurableUi
 * Classes for working with the Application UI Configuration
 */
/**
 * @docs-group-description ContentView
 * Classes for working with a Content View, Group, Layout or Control
 */
/**
 * @docs-group-description Dialog
 * Classes for working with a modal dialog
 */
/**
 * @docs-group-description DragDropLayerManager
 * Classes for managing DragDrop API drag layers
 */
/**
 * @docs-group-description FrameworkState
 * Classes for working with the Framework state
 */
/**
 * @docs-group-description Frontstage
 * Classes for working with a Frontstage
 */
/**
 * @docs-group-description Item
 * Classes for working with an Item in a Tool Widget, Navigation Widget or Backstage
 */
/**
 * @docs-group-description KeyboardShortcut
 * Classes for working with Keyboard Shortcuts
 */
/**
 * @docs-group-description NavigationAids
 * Classes for working with Navigation Aids
 */
/**
 * @docs-group-description Notification
 * Classes for working with a Notification or Message
 */
/**
 * @docs-group-description OpenIModel
 * Classes for working with the UI for opening an iModel
 */
/**
 * @docs-group-description OverallContent
 * Classes for working with the overall content of the application UI
 */
/**
 * @docs-group-description Picker
 * Classes for working with various pickers
 */
/**
 * @docs-group-description StatusBar
 * Classes for working a StatusBar
 */
/**
 * @docs-group-description WorkflowTask
 * Classes for working a Workflow or Task
 */
/**
 * @docs-group-description ToolSettings
 * Classes for working Tool Settings
 */
/**
 * @docs-group-description Utilities
 * Various utility classes for working with a UI and Redux.
 */
/**
 * @docs-group-description Widget
 * Classes for working a Widget
 */
/**
 * @docs-group-description Zone
 * Classes for working a Zone
 */
<|MERGE_RESOLUTION|>--- conflicted
+++ resolved
@@ -1,117 +1,110 @@
-/*---------------------------------------------------------------------------------------------
-* Copyright (c) 2018 Bentley Systems, Incorporated. All rights reserved.
-* Licensed under the MIT License. See LICENSE.md in the project root for license terms.
-*--------------------------------------------------------------------------------------------*/
-export { default as UiFramework } from "./UiFramework";
-
-<<<<<<< HEAD
-export * from "./FrameworkState";
-export * from "./SyncUiEventDispatcher";
-export * from "./UiFramework";
-
-=======
-export * from "./oidc/OidcBrowserClient";
-export * from "./FrameworkState";
-export * from "./SyncUiEventDispatcher";
-export * from "./UiFramework";
-export * from "./CoreToolDefinitions";
->>>>>>> 5ee7cfa8
-export * from "./clientservices";
-export * from "./configurableui";
-export * from "./feedback";
-export * from "./messages";
-export * from "./oidc";
-export * from "./openimodel";
-export * from "./overallcontent";
-export * from "./pickers";
-export * from "./utils";
-
-/** @docs-package-description
- * The ui-framework package contains application fragments for Login, Project, iModel and View selection,
- * and configuration of the application UI with the Backstage, Frontstages, Widgets, etc.
- * For more information, see [learning about ui-framework]($docs/learning/framework/index.md).
- */
-/**
- * @docs-group-description Backstage
- * Classes for working with a Backstage
- */
-/**
- * @docs-group-description ClientServices
- * Classes for working with services for iModels, Login and Projects
- */
-/**
- * @docs-group-description ConfigurableUi
- * Classes for working with the Application UI Configuration
- */
-/**
- * @docs-group-description ContentView
- * Classes for working with a Content View, Group, Layout or Control
- */
-/**
- * @docs-group-description Dialog
- * Classes for working with a modal dialog
- */
-/**
- * @docs-group-description DragDropLayerManager
- * Classes for managing DragDrop API drag layers
- */
-/**
- * @docs-group-description FrameworkState
- * Classes for working with the Framework state
- */
-/**
- * @docs-group-description Frontstage
- * Classes for working with a Frontstage
- */
-/**
- * @docs-group-description Item
- * Classes for working with an Item in a Tool Widget, Navigation Widget or Backstage
- */
-/**
- * @docs-group-description KeyboardShortcut
- * Classes for working with Keyboard Shortcuts
- */
-/**
- * @docs-group-description NavigationAids
- * Classes for working with Navigation Aids
- */
-/**
- * @docs-group-description Notification
- * Classes for working with a Notification or Message
- */
-/**
- * @docs-group-description OpenIModel
- * Classes for working with the UI for opening an iModel
- */
-/**
- * @docs-group-description OverallContent
- * Classes for working with the overall content of the application UI
- */
-/**
- * @docs-group-description Picker
- * Classes for working with various pickers
- */
-/**
- * @docs-group-description StatusBar
- * Classes for working a StatusBar
- */
-/**
- * @docs-group-description WorkflowTask
- * Classes for working a Workflow or Task
- */
-/**
- * @docs-group-description ToolSettings
- * Classes for working Tool Settings
- */
-/**
- * @docs-group-description Utilities
- * Various utility classes for working with a UI and Redux.
- */
-/**
- * @docs-group-description Widget
- * Classes for working a Widget
- */
-/**
- * @docs-group-description Zone
- * Classes for working a Zone
- */
+/*---------------------------------------------------------------------------------------------
+* Copyright (c) 2018 Bentley Systems, Incorporated. All rights reserved.
+* Licensed under the MIT License. See LICENSE.md in the project root for license terms.
+*--------------------------------------------------------------------------------------------*/
+export { default as UiFramework } from "./UiFramework";
+
+export * from "./oidc/OidcBrowserClient";
+export * from "./FrameworkState";
+export * from "./SyncUiEventDispatcher";
+export * from "./UiFramework";
+export * from "./CoreToolDefinitions";
+export * from "./clientservices";
+export * from "./configurableui";
+export * from "./feedback";
+export * from "./messages";
+export * from "./oidc";
+export * from "./openimodel";
+export * from "./overallcontent";
+export * from "./pickers";
+export * from "./utils";
+
+/** @docs-package-description
+ * The ui-framework package contains application fragments for Login, Project, iModel and View selection,
+ * and configuration of the application UI with the Backstage, Frontstages, Widgets, etc.
+ * For more information, see [learning about ui-framework]($docs/learning/framework/index.md).
+ */
+/**
+ * @docs-group-description Backstage
+ * Classes for working with a Backstage
+ */
+/**
+ * @docs-group-description ClientServices
+ * Classes for working with services for iModels, Login and Projects
+ */
+/**
+ * @docs-group-description ConfigurableUi
+ * Classes for working with the Application UI Configuration
+ */
+/**
+ * @docs-group-description ContentView
+ * Classes for working with a Content View, Group, Layout or Control
+ */
+/**
+ * @docs-group-description Dialog
+ * Classes for working with a modal dialog
+ */
+/**
+ * @docs-group-description DragDropLayerManager
+ * Classes for managing DragDrop API drag layers
+ */
+/**
+ * @docs-group-description FrameworkState
+ * Classes for working with the Framework state
+ */
+/**
+ * @docs-group-description Frontstage
+ * Classes for working with a Frontstage
+ */
+/**
+ * @docs-group-description Item
+ * Classes for working with an Item in a Tool Widget, Navigation Widget or Backstage
+ */
+/**
+ * @docs-group-description KeyboardShortcut
+ * Classes for working with Keyboard Shortcuts
+ */
+/**
+ * @docs-group-description NavigationAids
+ * Classes for working with Navigation Aids
+ */
+/**
+ * @docs-group-description Notification
+ * Classes for working with a Notification or Message
+ */
+/**
+ * @docs-group-description OpenIModel
+ * Classes for working with the UI for opening an iModel
+ */
+/**
+ * @docs-group-description OverallContent
+ * Classes for working with the overall content of the application UI
+ */
+/**
+ * @docs-group-description Picker
+ * Classes for working with various pickers
+ */
+/**
+ * @docs-group-description StatusBar
+ * Classes for working a StatusBar
+ */
+/**
+ * @docs-group-description WorkflowTask
+ * Classes for working a Workflow or Task
+ */
+/**
+ * @docs-group-description ToolSettings
+ * Classes for working Tool Settings
+ */
+/**
+ * @docs-group-description Utilities
+ * Various utility classes for working with a UI and Redux.
+ */
+/**
+ * @docs-group-description Widget
+ * Classes for working a Widget
+ */
+/**
+ * @docs-group-description Zone
+ * Classes for working a Zone
+ */