--- conflicted
+++ resolved
@@ -1,114 +1,100 @@
-/*---------------------------------------------------------------------------------------------
-|  $Copyright: (c) 2017 Bentley Systems, Incorporated. All rights reserved. $
- *--------------------------------------------------------------------------------------------*/
-
-import { assert } from "chai";
-<<<<<<< HEAD
-import { ColorDef, IModel } from "../IModel";
-import { Id, Code, Element } from "../Element";
-=======
-import { ColorDef, IModel, Id } from "../IModel";
-import { Code, CreateParams } from "../Element";
->>>>>>> 594dd048
-import { ViewFlags, RenderMode } from "../Render";
-import { ModelSelector } from "../ViewDefinition";
-import { Elements } from "../Elements";
-
-class IModelTestUtils {
-  public static openIModel(filename: string, expectFailure: boolean): IModel {
-    const imodel: IModel = new IModel();
-    const res = imodel.openDgnDb(filename);
-    assert(expectFailure === (0 === res));  // *** NEEDS WORK: use dgnNative.BE_SQLITE_OK
-    return imodel;
-  }
-}
-
-describe("iModel", () => {
-  it("should open", () => {
-    const imodel: IModel = IModelTestUtils.openIModel("mf3.ibim", false);
-    assert(imodel);
-  });
-});
-
-describe("Elements", () => {
-  it("should load an element", () => {
-    const imodel: IModel = IModelTestUtils.openIModel("mf3.ibim", false);
-    assert(imodel);
-    const elements: Elements = imodel.Elements;
-    assert(elements);
-    // const el: Element = elements.getElementById(51);
-  });
-});
-
-describe("ElementId", () => {
-
-  it("ElementId should construct properly", () => {
-    const id1 = new Id("0x123");
-    assert(id1.isValid(), "good");
-    const id2 = new Id("badness");
-    assert(!id2.isValid());
-    const id3 = new Id("0xtbadness");
-    assert(!id3.isValid());
-    const id4 = new Id("0x1234567890abc");
-    assert(id4.isValid());
-    assert(id4.b === 0x123);
-    const i5 = "0X20000000001";
-    const id5 = new Id(i5);
-    assert(id5.b === 0x2 && id5.l === 0x1);
-    const o5 = id5.toString();
-    assert(o5 === i5);
-    const id6 = new Id(100, 200);
-    const v6 = id6.toString();
-    const id7 = new Id(v6);
-    assert(id6.equals(id7));
-  });
-
-  it("ViewFlags", () => {
-    const flags = new ViewFlags();
-    assert(flags.acsTriad === false);
-    assert(flags.grid === false);
-    assert(flags.fill === true);
-    assert(flags.renderMode === RenderMode.Wireframe);
-  });
-
-  it("Model Selectors should hold models", () => {
-<<<<<<< HEAD
-    const imodel1 = new IModel();
-    const params = {
-      className: "bis.Element",
-      code: new Code("abc"),
-=======
-    const imodel1 = new IModel("abc");
-    const params: CreateParams = {
-      iModel: imodel1,
-      className: "bis.Element",
-      modelId: new Id(1, 1),
-      code: Code.createDefault(),
->>>>>>> 594dd048
-      id: new Id(),
-      iModel: imodel1,
-      modelId: new Id(1, 1),
-    };
-
-    const selector1 = new ModelSelector(params);
-    assert(!selector1.id.isValid());
-  });
-
-  it("ColorDef should compare properly", () => {
-    const color1 = ColorDef.from(1, 2, 3, 0);
-    const color2 = ColorDef.from(1, 2, 3, 0);
-    const color3 = ColorDef.from(0xa, 2, 3, 0);
-    const blue = ColorDef.blue();
-
-    assert(color1.equals(color2), "A");
-    assert(!color1.equals(blue), "B");
-
-    const blueVal = blue.rgba;
-    assert(blueVal === 0xff0000);
-    assert(blue.equals(new ColorDef(blueVal)));
-
-    const colors = color3.getColors();
-    ColorDef.from(colors.r, colors.g, colors.b, 0x30, color3);
-    assert(color3.equals(ColorDef.from(0xa, 2, 3, 0x30)));
-  });
-});
+/*---------------------------------------------------------------------------------------------
+|  $Copyright: (c) 2017 Bentley Systems, Incorporated. All rights reserved. $
+ *--------------------------------------------------------------------------------------------*/
+
+import { assert } from "chai";
+import { ColorDef, IModel, BeSQLite, Id } from "../IModel";
+import { Code, CreateParams } from "../Element";
+import { ViewFlags, RenderMode } from "../Render";
+import { ModelSelector } from "../ViewDefinition";
+import { Elements } from "../Elements";
+
+class IModelTestUtils {
+  public static async openIModel(filename: string, expectFailure: boolean): Promise<IModel> {
+    const imodel = new IModel();
+    const res: BeSQLite.DbResult = await imodel.openDgnDb(filename);
+    assert(expectFailure === (0 === res));  // *** NEEDS WORK: use dgnNative.BE_SQLITE_OK
+    return imodel;
+  }
+}
+
+describe("iModel", () => {
+  it("should open", async () => {
+    const imodel: IModel = await IModelTestUtils.openIModel("d:/tmp/mf3.ibim", false);
+    assert(imodel);
+  });
+});
+
+describe("Elements", () => {
+  it("should load an element", async () => {
+    const imodel: IModel = await IModelTestUtils.openIModel("d:/tmp/mf3.ibim", false);
+    assert(imodel);
+    const elements: Elements = imodel.Elements;
+    assert(elements);
+    // const el: Element = elements.getElementById(51);
+  });
+});
+
+describe("ElementId", () => {
+
+  it("ElementId should construct properly", () => {
+    const id1 = new Id("0x123");
+    assert(id1.isValid(), "good");
+    const id2 = new Id("badness");
+    assert(!id2.isValid());
+    const id3 = new Id("0xtbadness");
+    assert(!id3.isValid());
+    const id4 = new Id("0x1234567890abc");
+    assert(id4.isValid());
+    assert(id4.b === 0x123);
+    const i5 = "0X20000000001";
+    const id5 = new Id(i5);
+    assert(id5.b === 0x2 && id5.l === 0x1);
+    const o5 = id5.toString();
+    assert(o5 === i5);
+    const id6 = new Id(100, 200);
+    const v6 = id6.toString();
+    const id7 = new Id(v6);
+    assert(id6.equals(id7));
+  });
+
+  it("ViewFlags", () => {
+    const flags = new ViewFlags();
+    assert(flags.acsTriad === false);
+    assert(flags.grid === false);
+    assert(flags.fill === true);
+    assert(flags.renderMode === RenderMode.Wireframe);
+  });
+
+  it("Model Selectors should hold models", () => {
+    const imodel1 = new IModel();
+    const params: CreateParams = {
+      iModel: imodel1,
+      className: "bis.Element",
+      modelId: new Id(1, 1),
+      code: Code.createDefault(),
+      id: new Id(),
+    };
+
+    const selector1 = new ModelSelector(params);
+    assert(!selector1.id.isValid());
+  });
+
+  it("ColorDef should compare properly", () => {
+    const color1 = ColorDef.from(1, 2, 3, 0);
+    const color2 = ColorDef.from(1, 2, 3, 0);
+    const color3 = ColorDef.from(0xa, 2, 3, 0);
+    const blue = ColorDef.blue();
+
+    assert(color1.equals(color2), "A");
+    assert(!color1.equals(blue), "B");
+
+    const blueVal = blue.rgba;
+    assert(blueVal === 0xff0000);
+    assert(blue.equals(new ColorDef(blueVal)));
+
+    const colors = color3.getColors();
+    ColorDef.from(colors.r, colors.g, colors.b, 0x30, color3);
+    assert(color3.equals(ColorDef.from(0xa, 2, 3, 0x30)));
+  });
+});