--- conflicted
+++ resolved
@@ -35,11 +35,8 @@
 import { AddonRegistry } from "./AddonRegistry";
 import { RequestQueryOptions } from "@bentley/imodeljs-clients/lib";
 import { iModelEngine } from "./IModelEngine";
-<<<<<<< HEAD
 import { EntityQueryParams } from "../common/EntityProps";
-=======
 import { BeEvent } from "@bentley/bentleyjs-core/lib/BeEvent";
->>>>>>> e3eada11
 
 const loggingCategory = "imodeljs-backend.IModelDb";
 
@@ -183,10 +180,6 @@
     this.briefcaseEntry = undefined;
   }
 
-<<<<<<< HEAD
-  private onBriefcaseCloseHandler() { this.clearStatementCacheOnClose(); }
-  private onBriefcaseVersionUpdatedHandler() { this.iModelToken.changeSetId = this.briefcaseEntry!.changeSetId; }
-=======
   private onBriefcaseCloseHandler() {
     this.onBeforeClose.raiseEvent();
     this.clearStatementCacheOnClose();
@@ -195,7 +188,6 @@
   private onBriefcaseVersionUpdatedHandler() {
     this.iModelToken.changeSetId = this.briefcaseEntry!.changeSetId;
   }
->>>>>>> e3eada11
 
   /** Event called when the iModel is about to be closed */
   public readonly onBeforeClose = new BeEvent<() => void>();
