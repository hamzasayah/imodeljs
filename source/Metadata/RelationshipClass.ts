/*---------------------------------------------------------------------------------------------
|  $Copyright: (c) 2018 Bentley Systems, Incorporated. All rights reserved. $
*--------------------------------------------------------------------------------------------*/

import ECClass from "./Class";
import { ECClassModifier, RelatedInstanceDirection, RelationshipEnd, RelationshipMultiplicity, SchemaChildType, StrengthType,
        parseStrength, parseStrengthDirection } from "../ECObjects";
import { LazyLoadedRelationshipConstraintClass } from "../Interfaces";
import { ECObjectsError, ECObjectsStatus } from "../Exception";
import { NavigationProperty } from "./Property";
import { DelayedPromiseWithProps } from "../DelayedPromise";
import EntityClass from "./EntityClass";
import Mixin from "./Mixin";
import Schema from "./Schema";

type AnyConstraintClass = EntityClass | Mixin | RelationshipClass;

/**
 * A Typescript class representation of a ECRelationshipClass.
 */
export default class RelationshipClass extends ECClass {
  public readonly schema: Schema;
  public readonly type: SchemaChildType.RelationshipClass;
  protected _strength: StrengthType = StrengthType.Referencing;
  protected _strengthDirection: RelatedInstanceDirection = RelatedInstanceDirection.Forward;
  protected _source: RelationshipConstraint;
  protected _target: RelationshipConstraint;

<<<<<<< HEAD
  constructor(schema: Schema, name: string, modifier?: ECClassModifier) {
    super(schema, name, modifier);

    this.key.type = SchemaChildType.RelationshipClass;
=======
  constructor(schema: Schema, name: string, strength?: StrengthType, strengthDirection?: RelatedInstanceDirection, modifier?: ECClassModifier) {
    super(schema, name, SchemaChildType.RelationshipClass, modifier);
>>>>>>> 441da142

    this._source = new RelationshipConstraint(this, RelationshipEnd.Source);
    this._target = new RelationshipConstraint(this, RelationshipEnd.Target);
  }

  get strength() { return this._strength; }

  get strengthDirection() { return this._strengthDirection; }

  get source() { return this._source; }

  get target() { return this._target; }

  /**
   *
   * @param name
   * @param relationship
   * @param direction
   */
  public async createNavigationProperty(name: string, relationship: string | RelationshipClass, direction?: string | RelatedInstanceDirection): Promise<NavigationProperty> {
    if (await this.getProperty(name))
      throw new ECObjectsError(ECObjectsStatus.DuplicateProperty, `An ECProperty with the name ${name} already exists in the class ${this.name}.`);

    let resolvedRelationship: RelationshipClass | undefined;
    if (typeof(relationship) === "string")
      resolvedRelationship = await this.schema.getChild<RelationshipClass>(relationship, false);
    else
      resolvedRelationship = relationship;

    if (!resolvedRelationship)
      throw new ECObjectsError(ECObjectsStatus.InvalidType, `The provided RelationshipClass, ${relationship}, is not a valid RelationshipClassInterface.`);

    if (!direction)
      direction = RelatedInstanceDirection.Forward;
    else if (typeof(direction) === "string")
      direction = parseStrengthDirection(direction);

    const lazyRelationship = new DelayedPromiseWithProps(resolvedRelationship.key, async () => resolvedRelationship!);
    return this.addProperty(new NavigationProperty(this, name, lazyRelationship, direction));
  }

  /**
   *
   * @param jsonObj
   */
  public async fromJson(jsonObj: any): Promise<void> {
    await super.fromJson(jsonObj);

<<<<<<< HEAD
    if (jsonObj.strength) this._strength = parseStrength(jsonObj.strength);
    if (jsonObj.strengthDirection) this._strengthDirection = parseStrengthDirection(jsonObj.strengthDirection);
=======
    if (undefined !== jsonObj.strength) {
      if (typeof(jsonObj.strength) !== "string")
        throw new ECObjectsError(ECObjectsStatus.InvalidECJson, `The RelationshipClass ${this.name} has an invalid 'strength' attribute. It should be of type 'string'.`);
      this.strength = parseStrength(jsonObj.strength);
    }

    if (undefined !== jsonObj.strengthDirection) {
      if (typeof(jsonObj.strengthDirection) !== "string")
        throw new ECObjectsError(ECObjectsStatus.InvalidECJson, `The RelationshipClass ${this.name} has an invalid 'strengthDirection' attribute. It should be of type 'string'.`);
      this.strengthDirection = parseStrengthDirection(jsonObj.strengthDirection);
    }
>>>>>>> 441da142
  }
}

/**
 * A Typescript class representation of a ECRelationshipConstraint.
 */
export class RelationshipConstraint {
  private _abstractConstraint?: LazyLoadedRelationshipConstraintClass;
  protected _relationshipClass: RelationshipClass;
  protected _relationshipEnd: RelationshipEnd;
  protected _multiplicity?: RelationshipMultiplicity;
  protected _polymorphic?: boolean;
  protected _roleLabel?: string;
  protected _constraintClasses?: LazyLoadedRelationshipConstraintClass[];

  constructor(relClass: RelationshipClass, relEnd: RelationshipEnd, roleLabel?: string, polymorphic?: boolean) {
    this._relationshipEnd = relEnd;
    if (polymorphic)
      this._polymorphic = polymorphic;
    else
      this._polymorphic = false;

    this._multiplicity = RelationshipMultiplicity.zeroOne;
    this._relationshipClass = relClass;
    this._roleLabel = roleLabel;
  }

  get multiplicity() { return this._multiplicity; }
  get polymorphic() { return this._polymorphic; }
  get roleLabel() { return this._roleLabel; }
  get constraintClasses(): LazyLoadedRelationshipConstraintClass[] | undefined { return this._constraintClasses; }
  get relationshipClass() { return this._relationshipClass; }
  get relationshipEnd() { return this._relationshipEnd; }

  get abstractConstraint(): LazyLoadedRelationshipConstraintClass | undefined {
    if (this._abstractConstraint)
      return this._abstractConstraint;

    if (this.constraintClasses && this.constraintClasses.length === 1)
      return this.constraintClasses[0];

    return this._abstractConstraint;
  }

  set abstractConstraint(abstractConstraint: LazyLoadedRelationshipConstraintClass | undefined) {
    this._abstractConstraint = abstractConstraint;
  }

  /**
   * Returns true if this RelationshipConstraint is the Source relationship end.
   */
  get isSource(): boolean { return this.relationshipEnd === RelationshipEnd.Source; }

  /**
   * Adds the provided class as a constraint class to this constraint.
   * @param constraint The class to add as a constraint class.
   */
  public addClass(constraint: EntityClass | Mixin | RelationshipClass): void {
    // Ensure we don't start mixing constraint class types
    if (this.constraintClasses && this.constraintClasses.length > 0 && this.constraintClasses[0].type !== constraint.key.type)
      throw new ECObjectsError(ECObjectsStatus.InvalidECJson, ``);

    if (!this._constraintClasses)
      this._constraintClasses = [];

    // TODO: Handle relationship constraints
    this._constraintClasses.push(new DelayedPromiseWithProps(constraint.key, async () => constraint));
  }

  /**
   * Populates this object with the provided json object.
   * @param jsonObj The json representation of an ECRelationshipConstraint using the ECSchemaJson format.
   */
  public async fromJson(jsonObj: any): Promise<void> {
<<<<<<< HEAD
    if (jsonObj.roleLabel) this._roleLabel = jsonObj.roleLabel;
    if (jsonObj.polymorphic) this._polymorphic = jsonObj.polymorphic;

    if (jsonObj.multiplicity) {
      const tempMultiplicity = RelationshipMultiplicity.fromString(jsonObj.multiplicity);
      if (!tempMultiplicity)
        throw new ECObjectsError(ECObjectsStatus.InvalidMultiplicity, ``);
      this._multiplicity = tempMultiplicity;
=======
    if (undefined !== jsonObj.roleLabel) {
      if (typeof(jsonObj.roleLabel) !== "string")
        throw new ECObjectsError(ECObjectsStatus.InvalidECJson, `The RelationshipConstraint ${debugName(this)} has an invalid 'roleLabel' attribute. It should be of type 'string'.`);
      this.roleLabel = jsonObj.roleLabel;
    }

    if (undefined !== jsonObj.polymorphic) {
      if (typeof(jsonObj.polymorphic) !== "boolean")
        throw new ECObjectsError(ECObjectsStatus.InvalidECJson, `The RelationshipConstraint ${debugName(this)} has an invalid 'polymorphic' attribute. It should be of type 'boolean'.`);
      this.polymorphic = jsonObj.polymorphic;
    }

    if (undefined !== jsonObj.multiplicity) {
      if (typeof(jsonObj.multiplicity) !== "string")
        throw new ECObjectsError(ECObjectsStatus.InvalidECJson, `The RelationshipConstraint ${debugName(this)} has an invalid 'multiplicity' attribute. It should be of type 'string'.`);

      const parsedMultiplicity = RelationshipMultiplicity.fromString(jsonObj.multiplicity);
      if (!parsedMultiplicity)
        throw new ECObjectsError(ECObjectsStatus.InvalidMultiplicity, ``);
      this.multiplicity = parsedMultiplicity;
>>>>>>> 441da142
    }

    const relClassSchema = this.relationshipClass.schema;

    if (undefined !== jsonObj.abstractConstraint) {
      if (typeof(jsonObj.abstractConstraint) !== "string")
        throw new ECObjectsError(ECObjectsStatus.InvalidECJson, `The RelationshipConstraint ${debugName(this)} has an invalid 'abstractConstraint' attribute. It should be of type 'string'.`);

      const tempAbstractConstraint = await relClassSchema.getChild<AnyConstraintClass>(jsonObj.abstractConstraint, false);
      if (!tempAbstractConstraint)
          throw new ECObjectsError(ECObjectsStatus.InvalidECJson, ``);

      this.abstractConstraint = new DelayedPromiseWithProps(tempAbstractConstraint.key, async () => tempAbstractConstraint);
    }

    if (undefined !== jsonObj.constraintClasses) {
      if (!Array.isArray(jsonObj.constraintClasses))
        throw new ECObjectsError(ECObjectsStatus.InvalidECJson, `The RelationshipConstraint ${debugName(this)} has an invalid 'constraintClasses' attribute. It should be of type 'string[]'.`);

      const loadEachConstraint = async (constraintClassName: any) => {
        if (typeof(constraintClassName) !== "string")
          throw new ECObjectsError(ECObjectsStatus.InvalidECJson, `The RelationshipConstraint ${debugName(this)} has an invalid 'constraintClasses' attribute. It should be of type 'string[]'.`);

        const tempConstraintClass = await relClassSchema.getChild<AnyConstraintClass>(constraintClassName, false);
        if (!tempConstraintClass)
          throw new ECObjectsError(ECObjectsStatus.InvalidECJson, ``);

        return tempConstraintClass;
      };
      const constraintClasses = await Promise.all<AnyConstraintClass>(jsonObj.constraintClasses.map(loadEachConstraint));
      constraintClasses.forEach((constraintClass: AnyConstraintClass) => this.addClass(constraintClass));
    }
  }
}

function debugName(constraint: RelationshipConstraint): string {
  return constraint.relationshipClass.name + ((constraint.isSource) ? ".source" : ".target");
}
<|MERGE_RESOLUTION|>--- conflicted
+++ resolved
@@ -1,244 +1,221 @@
-/*---------------------------------------------------------------------------------------------
-|  $Copyright: (c) 2018 Bentley Systems, Incorporated. All rights reserved. $
-*--------------------------------------------------------------------------------------------*/
-
-import ECClass from "./Class";
-import { ECClassModifier, RelatedInstanceDirection, RelationshipEnd, RelationshipMultiplicity, SchemaChildType, StrengthType,
-        parseStrength, parseStrengthDirection } from "../ECObjects";
-import { LazyLoadedRelationshipConstraintClass } from "../Interfaces";
-import { ECObjectsError, ECObjectsStatus } from "../Exception";
-import { NavigationProperty } from "./Property";
-import { DelayedPromiseWithProps } from "../DelayedPromise";
-import EntityClass from "./EntityClass";
-import Mixin from "./Mixin";
-import Schema from "./Schema";
-
-type AnyConstraintClass = EntityClass | Mixin | RelationshipClass;
-
-/**
- * A Typescript class representation of a ECRelationshipClass.
- */
-export default class RelationshipClass extends ECClass {
-  public readonly schema: Schema;
-  public readonly type: SchemaChildType.RelationshipClass;
-  protected _strength: StrengthType = StrengthType.Referencing;
-  protected _strengthDirection: RelatedInstanceDirection = RelatedInstanceDirection.Forward;
-  protected _source: RelationshipConstraint;
-  protected _target: RelationshipConstraint;
-
-<<<<<<< HEAD
-  constructor(schema: Schema, name: string, modifier?: ECClassModifier) {
-    super(schema, name, modifier);
-
-    this.key.type = SchemaChildType.RelationshipClass;
-=======
-  constructor(schema: Schema, name: string, strength?: StrengthType, strengthDirection?: RelatedInstanceDirection, modifier?: ECClassModifier) {
-    super(schema, name, SchemaChildType.RelationshipClass, modifier);
->>>>>>> 441da142
-
-    this._source = new RelationshipConstraint(this, RelationshipEnd.Source);
-    this._target = new RelationshipConstraint(this, RelationshipEnd.Target);
-  }
-
-  get strength() { return this._strength; }
-
-  get strengthDirection() { return this._strengthDirection; }
-
-  get source() { return this._source; }
-
-  get target() { return this._target; }
-
-  /**
-   *
-   * @param name
-   * @param relationship
-   * @param direction
-   */
-  public async createNavigationProperty(name: string, relationship: string | RelationshipClass, direction?: string | RelatedInstanceDirection): Promise<NavigationProperty> {
-    if (await this.getProperty(name))
-      throw new ECObjectsError(ECObjectsStatus.DuplicateProperty, `An ECProperty with the name ${name} already exists in the class ${this.name}.`);
-
-    let resolvedRelationship: RelationshipClass | undefined;
-    if (typeof(relationship) === "string")
-      resolvedRelationship = await this.schema.getChild<RelationshipClass>(relationship, false);
-    else
-      resolvedRelationship = relationship;
-
-    if (!resolvedRelationship)
-      throw new ECObjectsError(ECObjectsStatus.InvalidType, `The provided RelationshipClass, ${relationship}, is not a valid RelationshipClassInterface.`);
-
-    if (!direction)
-      direction = RelatedInstanceDirection.Forward;
-    else if (typeof(direction) === "string")
-      direction = parseStrengthDirection(direction);
-
-    const lazyRelationship = new DelayedPromiseWithProps(resolvedRelationship.key, async () => resolvedRelationship!);
-    return this.addProperty(new NavigationProperty(this, name, lazyRelationship, direction));
-  }
-
-  /**
-   *
-   * @param jsonObj
-   */
-  public async fromJson(jsonObj: any): Promise<void> {
-    await super.fromJson(jsonObj);
-
-<<<<<<< HEAD
-    if (jsonObj.strength) this._strength = parseStrength(jsonObj.strength);
-    if (jsonObj.strengthDirection) this._strengthDirection = parseStrengthDirection(jsonObj.strengthDirection);
-=======
-    if (undefined !== jsonObj.strength) {
-      if (typeof(jsonObj.strength) !== "string")
-        throw new ECObjectsError(ECObjectsStatus.InvalidECJson, `The RelationshipClass ${this.name} has an invalid 'strength' attribute. It should be of type 'string'.`);
-      this.strength = parseStrength(jsonObj.strength);
-    }
-
-    if (undefined !== jsonObj.strengthDirection) {
-      if (typeof(jsonObj.strengthDirection) !== "string")
-        throw new ECObjectsError(ECObjectsStatus.InvalidECJson, `The RelationshipClass ${this.name} has an invalid 'strengthDirection' attribute. It should be of type 'string'.`);
-      this.strengthDirection = parseStrengthDirection(jsonObj.strengthDirection);
-    }
->>>>>>> 441da142
-  }
-}
-
-/**
- * A Typescript class representation of a ECRelationshipConstraint.
- */
-export class RelationshipConstraint {
-  private _abstractConstraint?: LazyLoadedRelationshipConstraintClass;
-  protected _relationshipClass: RelationshipClass;
-  protected _relationshipEnd: RelationshipEnd;
-  protected _multiplicity?: RelationshipMultiplicity;
-  protected _polymorphic?: boolean;
-  protected _roleLabel?: string;
-  protected _constraintClasses?: LazyLoadedRelationshipConstraintClass[];
-
-  constructor(relClass: RelationshipClass, relEnd: RelationshipEnd, roleLabel?: string, polymorphic?: boolean) {
-    this._relationshipEnd = relEnd;
-    if (polymorphic)
-      this._polymorphic = polymorphic;
-    else
-      this._polymorphic = false;
-
-    this._multiplicity = RelationshipMultiplicity.zeroOne;
-    this._relationshipClass = relClass;
-    this._roleLabel = roleLabel;
-  }
-
-  get multiplicity() { return this._multiplicity; }
-  get polymorphic() { return this._polymorphic; }
-  get roleLabel() { return this._roleLabel; }
-  get constraintClasses(): LazyLoadedRelationshipConstraintClass[] | undefined { return this._constraintClasses; }
-  get relationshipClass() { return this._relationshipClass; }
-  get relationshipEnd() { return this._relationshipEnd; }
-
-  get abstractConstraint(): LazyLoadedRelationshipConstraintClass | undefined {
-    if (this._abstractConstraint)
-      return this._abstractConstraint;
-
-    if (this.constraintClasses && this.constraintClasses.length === 1)
-      return this.constraintClasses[0];
-
-    return this._abstractConstraint;
-  }
-
-  set abstractConstraint(abstractConstraint: LazyLoadedRelationshipConstraintClass | undefined) {
-    this._abstractConstraint = abstractConstraint;
-  }
-
-  /**
-   * Returns true if this RelationshipConstraint is the Source relationship end.
-   */
-  get isSource(): boolean { return this.relationshipEnd === RelationshipEnd.Source; }
-
-  /**
-   * Adds the provided class as a constraint class to this constraint.
-   * @param constraint The class to add as a constraint class.
-   */
-  public addClass(constraint: EntityClass | Mixin | RelationshipClass): void {
-    // Ensure we don't start mixing constraint class types
-    if (this.constraintClasses && this.constraintClasses.length > 0 && this.constraintClasses[0].type !== constraint.key.type)
-      throw new ECObjectsError(ECObjectsStatus.InvalidECJson, ``);
-
-    if (!this._constraintClasses)
-      this._constraintClasses = [];
-
-    // TODO: Handle relationship constraints
-    this._constraintClasses.push(new DelayedPromiseWithProps(constraint.key, async () => constraint));
-  }
-
-  /**
-   * Populates this object with the provided json object.
-   * @param jsonObj The json representation of an ECRelationshipConstraint using the ECSchemaJson format.
-   */
-  public async fromJson(jsonObj: any): Promise<void> {
-<<<<<<< HEAD
-    if (jsonObj.roleLabel) this._roleLabel = jsonObj.roleLabel;
-    if (jsonObj.polymorphic) this._polymorphic = jsonObj.polymorphic;
-
-    if (jsonObj.multiplicity) {
-      const tempMultiplicity = RelationshipMultiplicity.fromString(jsonObj.multiplicity);
-      if (!tempMultiplicity)
-        throw new ECObjectsError(ECObjectsStatus.InvalidMultiplicity, ``);
-      this._multiplicity = tempMultiplicity;
-=======
-    if (undefined !== jsonObj.roleLabel) {
-      if (typeof(jsonObj.roleLabel) !== "string")
-        throw new ECObjectsError(ECObjectsStatus.InvalidECJson, `The RelationshipConstraint ${debugName(this)} has an invalid 'roleLabel' attribute. It should be of type 'string'.`);
-      this.roleLabel = jsonObj.roleLabel;
-    }
-
-    if (undefined !== jsonObj.polymorphic) {
-      if (typeof(jsonObj.polymorphic) !== "boolean")
-        throw new ECObjectsError(ECObjectsStatus.InvalidECJson, `The RelationshipConstraint ${debugName(this)} has an invalid 'polymorphic' attribute. It should be of type 'boolean'.`);
-      this.polymorphic = jsonObj.polymorphic;
-    }
-
-    if (undefined !== jsonObj.multiplicity) {
-      if (typeof(jsonObj.multiplicity) !== "string")
-        throw new ECObjectsError(ECObjectsStatus.InvalidECJson, `The RelationshipConstraint ${debugName(this)} has an invalid 'multiplicity' attribute. It should be of type 'string'.`);
-
-      const parsedMultiplicity = RelationshipMultiplicity.fromString(jsonObj.multiplicity);
-      if (!parsedMultiplicity)
-        throw new ECObjectsError(ECObjectsStatus.InvalidMultiplicity, ``);
-      this.multiplicity = parsedMultiplicity;
->>>>>>> 441da142
-    }
-
-    const relClassSchema = this.relationshipClass.schema;
-
-    if (undefined !== jsonObj.abstractConstraint) {
-      if (typeof(jsonObj.abstractConstraint) !== "string")
-        throw new ECObjectsError(ECObjectsStatus.InvalidECJson, `The RelationshipConstraint ${debugName(this)} has an invalid 'abstractConstraint' attribute. It should be of type 'string'.`);
-
-      const tempAbstractConstraint = await relClassSchema.getChild<AnyConstraintClass>(jsonObj.abstractConstraint, false);
-      if (!tempAbstractConstraint)
-          throw new ECObjectsError(ECObjectsStatus.InvalidECJson, ``);
-
-      this.abstractConstraint = new DelayedPromiseWithProps(tempAbstractConstraint.key, async () => tempAbstractConstraint);
-    }
-
-    if (undefined !== jsonObj.constraintClasses) {
-      if (!Array.isArray(jsonObj.constraintClasses))
-        throw new ECObjectsError(ECObjectsStatus.InvalidECJson, `The RelationshipConstraint ${debugName(this)} has an invalid 'constraintClasses' attribute. It should be of type 'string[]'.`);
-
-      const loadEachConstraint = async (constraintClassName: any) => {
-        if (typeof(constraintClassName) !== "string")
-          throw new ECObjectsError(ECObjectsStatus.InvalidECJson, `The RelationshipConstraint ${debugName(this)} has an invalid 'constraintClasses' attribute. It should be of type 'string[]'.`);
-
-        const tempConstraintClass = await relClassSchema.getChild<AnyConstraintClass>(constraintClassName, false);
-        if (!tempConstraintClass)
-          throw new ECObjectsError(ECObjectsStatus.InvalidECJson, ``);
-
-        return tempConstraintClass;
-      };
-      const constraintClasses = await Promise.all<AnyConstraintClass>(jsonObj.constraintClasses.map(loadEachConstraint));
-      constraintClasses.forEach((constraintClass: AnyConstraintClass) => this.addClass(constraintClass));
-    }
-  }
-}
-
-function debugName(constraint: RelationshipConstraint): string {
-  return constraint.relationshipClass.name + ((constraint.isSource) ? ".source" : ".target");
-}
+/*---------------------------------------------------------------------------------------------
+|  $Copyright: (c) 2018 Bentley Systems, Incorporated. All rights reserved. $
+*--------------------------------------------------------------------------------------------*/
+
+import ECClass from "./Class";
+import { ECClassModifier, RelatedInstanceDirection, RelationshipEnd, RelationshipMultiplicity, SchemaChildType, StrengthType,
+        parseStrength, parseStrengthDirection } from "../ECObjects";
+import { LazyLoadedRelationshipConstraintClass } from "../Interfaces";
+import { ECObjectsError, ECObjectsStatus } from "../Exception";
+import { NavigationProperty } from "./Property";
+import { DelayedPromiseWithProps } from "../DelayedPromise";
+import EntityClass from "./EntityClass";
+import Mixin from "./Mixin";
+import Schema from "./Schema";
+
+type AnyConstraintClass = EntityClass | Mixin | RelationshipClass;
+
+/**
+ * A Typescript class representation of a ECRelationshipClass.
+ */
+export default class RelationshipClass extends ECClass {
+  public readonly schema: Schema;
+  public readonly type: SchemaChildType.RelationshipClass;
+  protected _strength: StrengthType = StrengthType.Referencing;
+  protected _strengthDirection: RelatedInstanceDirection = RelatedInstanceDirection.Forward;
+  protected _source: RelationshipConstraint;
+  protected _target: RelationshipConstraint;
+
+  constructor(schema: Schema, name: string, modifier?: ECClassModifier) {
+    super(schema, name, SchemaChildType.RelationshipClass, modifier);
+
+    this._source = new RelationshipConstraint(this, RelationshipEnd.Source);
+    this._target = new RelationshipConstraint(this, RelationshipEnd.Target);
+  }
+
+  get strength() { return this._strength; }
+
+  get strengthDirection() { return this._strengthDirection; }
+
+  get source() { return this._source; }
+
+  get target() { return this._target; }
+
+  /**
+   *
+   * @param name
+   * @param relationship
+   * @param direction
+   */
+  public async createNavigationProperty(name: string, relationship: string | RelationshipClass, direction?: string | RelatedInstanceDirection): Promise<NavigationProperty> {
+    if (await this.getProperty(name))
+      throw new ECObjectsError(ECObjectsStatus.DuplicateProperty, `An ECProperty with the name ${name} already exists in the class ${this.name}.`);
+
+    let resolvedRelationship: RelationshipClass | undefined;
+    if (typeof(relationship) === "string")
+      resolvedRelationship = await this.schema.getChild<RelationshipClass>(relationship, false);
+    else
+      resolvedRelationship = relationship;
+
+    if (!resolvedRelationship)
+      throw new ECObjectsError(ECObjectsStatus.InvalidType, `The provided RelationshipClass, ${relationship}, is not a valid RelationshipClassInterface.`);
+
+    if (!direction)
+      direction = RelatedInstanceDirection.Forward;
+    else if (typeof(direction) === "string")
+      direction = parseStrengthDirection(direction);
+
+    const lazyRelationship = new DelayedPromiseWithProps(resolvedRelationship.key, async () => resolvedRelationship!);
+    return this.addProperty(new NavigationProperty(this, name, lazyRelationship, direction));
+  }
+
+  /**
+   *
+   * @param jsonObj
+   */
+  public async fromJson(jsonObj: any): Promise<void> {
+    await super.fromJson(jsonObj);
+
+    if (undefined !== jsonObj.strength) {
+      if (typeof(jsonObj.strength) !== "string")
+        throw new ECObjectsError(ECObjectsStatus.InvalidECJson, `The RelationshipClass ${this.name} has an invalid 'strength' attribute. It should be of type 'string'.`);
+      this._strength = parseStrength(jsonObj.strength);
+    }
+
+    if (undefined !== jsonObj.strengthDirection) {
+      if (typeof(jsonObj.strengthDirection) !== "string")
+        throw new ECObjectsError(ECObjectsStatus.InvalidECJson, `The RelationshipClass ${this.name} has an invalid 'strengthDirection' attribute. It should be of type 'string'.`);
+      this._strengthDirection = parseStrengthDirection(jsonObj.strengthDirection);
+    }
+  }
+}
+
+/**
+ * A Typescript class representation of a ECRelationshipConstraint.
+ */
+export class RelationshipConstraint {
+  private _abstractConstraint?: LazyLoadedRelationshipConstraintClass;
+  protected _relationshipClass: RelationshipClass;
+  protected _relationshipEnd: RelationshipEnd;
+  protected _multiplicity?: RelationshipMultiplicity;
+  protected _polymorphic?: boolean;
+  protected _roleLabel?: string;
+  protected _constraintClasses?: LazyLoadedRelationshipConstraintClass[];
+
+  constructor(relClass: RelationshipClass, relEnd: RelationshipEnd, roleLabel?: string, polymorphic?: boolean) {
+    this._relationshipEnd = relEnd;
+    if (polymorphic)
+      this._polymorphic = polymorphic;
+    else
+      this._polymorphic = false;
+
+    this._multiplicity = RelationshipMultiplicity.zeroOne;
+    this._relationshipClass = relClass;
+    this._roleLabel = roleLabel;
+  }
+
+  get multiplicity() { return this._multiplicity; }
+  get polymorphic() { return this._polymorphic; }
+  get roleLabel() { return this._roleLabel; }
+  get constraintClasses(): LazyLoadedRelationshipConstraintClass[] | undefined { return this._constraintClasses; }
+  get relationshipClass() { return this._relationshipClass; }
+  get relationshipEnd() { return this._relationshipEnd; }
+
+  get abstractConstraint(): LazyLoadedRelationshipConstraintClass | undefined {
+    if (this._abstractConstraint)
+      return this._abstractConstraint;
+
+    if (this.constraintClasses && this.constraintClasses.length === 1)
+      return this.constraintClasses[0];
+
+    return this._abstractConstraint;
+  }
+
+  set abstractConstraint(abstractConstraint: LazyLoadedRelationshipConstraintClass | undefined) {
+    this._abstractConstraint = abstractConstraint;
+  }
+
+  /**
+   * Returns true if this RelationshipConstraint is the Source relationship end.
+   */
+  get isSource(): boolean { return this.relationshipEnd === RelationshipEnd.Source; }
+
+  /**
+   * Adds the provided class as a constraint class to this constraint.
+   * @param constraint The class to add as a constraint class.
+   */
+  public addClass(constraint: EntityClass | Mixin | RelationshipClass): void {
+    // Ensure we don't start mixing constraint class types
+    if (this.constraintClasses && this.constraintClasses.length > 0 && this.constraintClasses[0].type !== constraint.key.type)
+      throw new ECObjectsError(ECObjectsStatus.InvalidECJson, ``);
+
+    if (!this._constraintClasses)
+      this._constraintClasses = [];
+
+    // TODO: Handle relationship constraints
+    this._constraintClasses.push(new DelayedPromiseWithProps(constraint.key, async () => constraint));
+  }
+
+  /**
+   * Populates this object with the provided json object.
+   * @param jsonObj The json representation of an ECRelationshipConstraint using the ECSchemaJson format.
+   */
+  public async fromJson(jsonObj: any): Promise<void> {
+    if (undefined !== jsonObj.roleLabel) {
+      if (typeof(jsonObj.roleLabel) !== "string")
+        throw new ECObjectsError(ECObjectsStatus.InvalidECJson, `The RelationshipConstraint ${debugName(this)} has an invalid 'roleLabel' attribute. It should be of type 'string'.`);
+      this._roleLabel = jsonObj.roleLabel;
+    }
+
+    if (undefined !== jsonObj.polymorphic) {
+      if (typeof(jsonObj.polymorphic) !== "boolean")
+        throw new ECObjectsError(ECObjectsStatus.InvalidECJson, `The RelationshipConstraint ${debugName(this)} has an invalid 'polymorphic' attribute. It should be of type 'boolean'.`);
+      this._polymorphic = jsonObj.polymorphic;
+    }
+
+    if (undefined !== jsonObj.multiplicity) {
+      if (typeof(jsonObj.multiplicity) !== "string")
+        throw new ECObjectsError(ECObjectsStatus.InvalidECJson, `The RelationshipConstraint ${debugName(this)} has an invalid 'multiplicity' attribute. It should be of type 'string'.`);
+
+      const parsedMultiplicity = RelationshipMultiplicity.fromString(jsonObj.multiplicity);
+      if (!parsedMultiplicity)
+        throw new ECObjectsError(ECObjectsStatus.InvalidMultiplicity, ``);
+      this._multiplicity = parsedMultiplicity;
+    }
+
+    const relClassSchema = this.relationshipClass.schema;
+
+    if (undefined !== jsonObj.abstractConstraint) {
+      if (typeof(jsonObj.abstractConstraint) !== "string")
+        throw new ECObjectsError(ECObjectsStatus.InvalidECJson, `The RelationshipConstraint ${debugName(this)} has an invalid 'abstractConstraint' attribute. It should be of type 'string'.`);
+
+      const tempAbstractConstraint = await relClassSchema.getChild<AnyConstraintClass>(jsonObj.abstractConstraint, false);
+      if (!tempAbstractConstraint)
+          throw new ECObjectsError(ECObjectsStatus.InvalidECJson, ``);
+
+      this.abstractConstraint = new DelayedPromiseWithProps(tempAbstractConstraint.key, async () => tempAbstractConstraint);
+    }
+
+    if (undefined !== jsonObj.constraintClasses) {
+      if (!Array.isArray(jsonObj.constraintClasses))
+        throw new ECObjectsError(ECObjectsStatus.InvalidECJson, `The RelationshipConstraint ${debugName(this)} has an invalid 'constraintClasses' attribute. It should be of type 'string[]'.`);
+
+      const loadEachConstraint = async (constraintClassName: any) => {
+        if (typeof(constraintClassName) !== "string")
+          throw new ECObjectsError(ECObjectsStatus.InvalidECJson, `The RelationshipConstraint ${debugName(this)} has an invalid 'constraintClasses' attribute. It should be of type 'string[]'.`);
+
+        const tempConstraintClass = await relClassSchema.getChild<AnyConstraintClass>(constraintClassName, false);
+        if (!tempConstraintClass)
+          throw new ECObjectsError(ECObjectsStatus.InvalidECJson, ``);
+
+        return tempConstraintClass;
+      };
+      const constraintClasses = await Promise.all<AnyConstraintClass>(jsonObj.constraintClasses.map(loadEachConstraint));
+      constraintClasses.forEach((constraintClass: AnyConstraintClass) => this.addClass(constraintClass));
+    }
+  }
+}
+
+function debugName(constraint: RelationshipConstraint): string {
+  return constraint.relationshipClass.name + ((constraint.isSource) ? ".source" : ".target");
+}