--- conflicted
+++ resolved
@@ -118,7 +118,7 @@
 
   // Even though the settings storage is available,
   // we don't always want to enable it in the UI.
-  const [settingsStorageDisabled] = React.useState( !isSettingsStorageAvailable|| props.mapLayerSourceToEdit !== undefined || props.layerRequiringCredentials !== undefined );
+  const [settingsStorageDisabled] = React.useState(!isSettingsStorageAvailable || props.mapLayerSourceToEdit !== undefined || props.layerRequiringCredentials !== undefined);
 
   const isAuthSupported = React.useCallback(() => {
     return ((mapType === MAP_TYPES.wms || mapType === MAP_TYPES.wms) && supportWmsAuthentication)
@@ -288,12 +288,6 @@
       if (source === undefined || props.mapLayerSourceToEdit) {
 
         ModalDialogManager.closeDialog();
-<<<<<<< HEAD
-        const msgError = MapLayersUiItemsProvider.i18n.translate("mapLayers:Messages.MapLayerLayerSourceCreationFailed");
-        const msg = MapLayersUiItemsProvider.i18n.translate("mapLayers:CustomAttach.MapLayerAttachError", { error: msgError, sourceUrl: mapUrl });
-        IModelApp.notifications.outputMessage(new NotifyMessageDetails(OutputMessagePriority.Error, msg));
-        return;
-=======
 
         if (source === undefined) {
           // Close the dialog and inform end user something went wrong.
@@ -318,7 +312,6 @@
           })();
           return;
         }
->>>>>>> 27a6e1a8
       }
 
       setLayerAttachPending(true);
