{
  "name": "webworker-test-app",
  "description": "iModel.js Webworker Test Application",
  "private": true,
  "license": "MIT",
  "version": "0.0.0",
  "scripts": {
    "build": "node ./node_modules/@bentley/webpack-tools/bin/buildIModelJsModule",
    "lint": "tslint -p . 1>&2",
    "clean": "rimraf lib dist package-deps.json",
    "test": "",
    "cover": "",
    "docs": ""
  },
  "iModelJs": {
    "buildModule": {
      "type": "webworker",
      "tscOptions": "-build",
      "webpack": {
        "dest": "./lib/webresources",
        "entry": "./lib/webworker/webWorkerMain.js",
        "bundleName": "testWebWorker"
      },
      "subModules": [
        {
          "dest": "./lib/webresources",
          "entry": "./lib/plugin/startWebWorker.js",
          "bundleName": "startWebWorkerPlugin",
          "type": "plugin"
        }
      ]
    }
  },
  "repository": {},
  "keywords": [
    "Bentley",
    "BIM",
    "iModel"
  ],
  "author": {
    "name": "Bentley Systems, Inc.",
    "url": "http://www.bentley.com"
  },
  "//devDependencies": [
    "NOTE: All peerDependencies should also be listed as devDependencies since peerDependencies are not considered by npm install",
    "NOTE: All tools used by scripts in this package must be listed as devDependencies"
  ],
  "devDependencies": {
<<<<<<< HEAD
    "@bentley/webpack-tools": "0.192.0-dev.11",
    "@bentley/build-tools": "0.192.0-dev.11",
=======
    "@bentley/webpack-tools": "0.192.0-dev.14",
    "@bentley/build-tools": "0.192.0-dev.14",
>>>>>>> eccf6d71
    "rimraf": "^2.6.2",
    "tsconfig-paths": "^3.3.2",
    "tslint": "^5.11.0",
    "tslint-etc": "^1.5.2",
    "typescript": "~3.2.2"
  },
  "dependencies": {
<<<<<<< HEAD
    "@bentley/bentleyjs-core": "0.192.0-dev.11",
    "@bentley/geometry-core": "0.192.0-dev.11",
    "@bentley/imodeljs-frontend": "0.192.0-dev.11"
=======
    "@bentley/bentleyjs-core": "0.192.0-dev.14",
    "@bentley/geometry-core": "0.192.0-dev.14",
    "@bentley/imodeljs-frontend": "0.192.0-dev.14"
>>>>>>> eccf6d71
  }
}<|MERGE_RESOLUTION|>--- conflicted
+++ resolved
@@ -46,13 +46,8 @@
     "NOTE: All tools used by scripts in this package must be listed as devDependencies"
   ],
   "devDependencies": {
-<<<<<<< HEAD
-    "@bentley/webpack-tools": "0.192.0-dev.11",
-    "@bentley/build-tools": "0.192.0-dev.11",
-=======
     "@bentley/webpack-tools": "0.192.0-dev.14",
     "@bentley/build-tools": "0.192.0-dev.14",
->>>>>>> eccf6d71
     "rimraf": "^2.6.2",
     "tsconfig-paths": "^3.3.2",
     "tslint": "^5.11.0",
@@ -60,14 +55,8 @@
     "typescript": "~3.2.2"
   },
   "dependencies": {
-<<<<<<< HEAD
-    "@bentley/bentleyjs-core": "0.192.0-dev.11",
-    "@bentley/geometry-core": "0.192.0-dev.11",
-    "@bentley/imodeljs-frontend": "0.192.0-dev.11"
-=======
     "@bentley/bentleyjs-core": "0.192.0-dev.14",
     "@bentley/geometry-core": "0.192.0-dev.14",
     "@bentley/imodeljs-frontend": "0.192.0-dev.14"
->>>>>>> eccf6d71
   }
 }