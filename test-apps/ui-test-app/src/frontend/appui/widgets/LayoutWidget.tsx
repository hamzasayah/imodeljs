/*---------------------------------------------------------------------------------------------
* Copyright (c) Bentley Systems, Incorporated. All rights reserved.
* See LICENSE.md in the project root for license terms and full copyright notice.
*--------------------------------------------------------------------------------------------*/
import * as React from "react";
import {
  FrontstageManager, StagePanelState, useActiveFrontstageDef,
} from "@bentley/ui-framework";
import { SpecialKey, StagePanelLocation, WidgetState } from "@bentley/ui-abstract";
import { NumberInput, Select } from "@bentley/ui-core";
import { Button, Input } from "@itwin/itwinui-react";

function usePanelDef(location: StagePanelLocation) {
  const frontstageDef = useActiveFrontstageDef();
  return frontstageDef?.getStagePanelDef(location);
}

function usePanelSize(location: StagePanelLocation) {
  const panelDef = usePanelDef(location);
  const [size, setSize] = React.useState(panelDef?.size);
  React.useEffect(() => {
    setSize(panelDef?.size);
  }, [panelDef]);
  React.useEffect(() => {
    const remove = FrontstageManager.onPanelSizeChangedEvent.addListener((e) => {
      if (e.panelDef.location === location)
        setSize(e.size);
    });
    return remove;
  }, [location]);
  return size;
}

function usePanelState(location: StagePanelLocation) {
  const panelDef = usePanelDef(location);
  const [state, setState] = React.useState(panelDef?.panelState);
  React.useEffect(() => {
    setState(panelDef?.panelState);
  }, [panelDef]);
  React.useEffect(() => {
    const remove = FrontstageManager.onPanelStateChangedEvent.addListener((e) => {
      if (e.panelDef.location === location)
        setState(e.panelState);
    });
    return remove;
  }, [location]);
  return state;
}

function usePanelInfo(location: StagePanelLocation) {
  const panelDef = usePanelDef(location);
  const state = usePanelState(location);
  const size = usePanelSize(location);
  const [pinned] = React.useState(panelDef?.pinned);
  const [resizable] = React.useState(panelDef?.resizable);
  return {
    size,
    pinned,
    resizable,
    state,
  };
}

function PanelInfo({
  location,
}: {
  location: StagePanelLocation;
}) {
  const { size, pinned, resizable, state } = usePanelInfo(location);
  return (
    <>
      <div>size={size}px</div>
      <div>pinned={String(pinned)}</div>
      <div>resizable={String(resizable)}</div>
      {state !== undefined && <div>state={StagePanelState[state]}</div>}
    </>
  );
}

function PanelSelect({
  location,
  onChange,
}: {
  location: StagePanelLocation;
  onChange(location: StagePanelLocation): void;
}) {
  const [options] = React.useState([
    StagePanelLocation[StagePanelLocation.Left],
    StagePanelLocation[StagePanelLocation.Top],
    StagePanelLocation[StagePanelLocation.Right],
    StagePanelLocation[StagePanelLocation.Bottom],
  ]);
  return (
    <Select
      options={options}
      defaultValue={StagePanelLocation[location]}
      onChange={(e) => {
        const newLocation = StagePanelLocation[e.target.value as keyof typeof StagePanelLocation];
        onChange(newLocation);
      }}
    />
  );
}

function WidgetSelect({
  id,
  onChange,
}: {
  id: string;
  onChange(id: string): void;
}) {
  const frontstageDef = useActiveFrontstageDef();
  const [options, setOptions] = React.useState<Array<string>>([]);
  React.useEffect(() => {
    if (!frontstageDef) {
      setOptions([]);
      return;
    }
    const newOptions = [];
    for (const zoneDef of frontstageDef.zoneDefs) {
      newOptions.push(...zoneDef.widgetDefs.map((w) => w.id));
    }
    for (const panelDef of frontstageDef.panelDefs) {
      newOptions.push(...panelDef.widgetDefs.map((w) => w.id));
    }
    setOptions(newOptions);
  }, [frontstageDef]);
  return (
    <Select
      options={options}
      defaultValue={id}
      onChange={(e) => {
        onChange(e.target.value);
      }}
    />
  );
}

function SelectPanelInfo() {
  const [location, setLocation] = React.useState(StagePanelLocation.Right);
  return (
    <>
      <PanelSelect
        location={location}
        onChange={(l) => setLocation(l)}
      />
      <b> panel</b>
      <PanelInfo location={location} />
    </>
  );
}

function SelectWidgetInfo() {
  const [id, setId] = React.useState("RightStart2");
  return (
    <>
      <WidgetSelect
        id={id}
        onChange={(i) => setId(i)}
      />
      <b> widget</b>
      <WidgetInfo id={id} />
    </>
  );
}

function useWidgetDef(id: string) {
  const frontstageDef = useActiveFrontstageDef();
  return frontstageDef?.findWidgetDef(id);
}

function useWidgetState(id: string) {
  const widgetDef = useWidgetDef(id);
  const [state, setState] = React.useState(widgetDef?.state);
  React.useEffect(() => {
    setState(widgetDef?.state);
  }, [widgetDef]);
  React.useEffect(() => {
    const remove = FrontstageManager.onWidgetStateChangedEvent.addListener((e) => {
      if (e.widgetDef.id === id)
        setState(e.widgetState);
    });
    return remove;
  }, [id]);
  return state;
}

function WidgetInfo({
  id,
}: {
  id: string;
}) {
  const state = useWidgetState(id);
  const frontstageDef = useActiveFrontstageDef();
<<<<<<< HEAD
  const [isFloating, setIsFloating] = React.useState(frontstageDef ? frontstageDef.isFloatingWidget(id) : false);
=======
  const widgetDef = useWidgetDef(id);
>>>>>>> 571ab8a3

  const [isFloating, setIsFloating] = React.useState(frontstageDef ? frontstageDef.isFloatingWidget(id) : false);
  const [isPopout, setIsPopout] = React.useState(frontstageDef ? frontstageDef.isPopoutWidget(id) : false);
  React.useEffect(() => {
    setIsFloating(frontstageDef ? frontstageDef.isFloatingWidget(id) : false);
<<<<<<< HEAD

    return FrontstageManager.onFrontstageNineZoneStateChangedEvent.addListener((e) => {
      if (e.frontstageDef === frontstageDef)
        setIsFloating(frontstageDef ? frontstageDef.isFloatingWidget(id) : false);
=======
    setIsPopout(frontstageDef ? frontstageDef.isPopoutWidget(id) : false);

    return FrontstageManager.onFrontstageNineZoneStateChangedEvent.addListener((e) => {
      if (e.frontstageDef === frontstageDef) {
        setIsFloating(frontstageDef ? frontstageDef.isFloatingWidget(id) : false);
        setIsPopout(frontstageDef ? frontstageDef.isPopoutWidget(id) : false);
      }
>>>>>>> 571ab8a3
    });
  }, [frontstageDef, id]);

  const handleDockClick = React.useCallback(() => {
    frontstageDef!.dockWidgetContainer(id);
  }, [frontstageDef, id]);

  const [xPos, setXPos] = React.useState(50);
  const [yPos, setYPos] = React.useState(100);
<<<<<<< HEAD

  const handleFloatClick = React.useCallback(() => {
    frontstageDef!.floatWidget(id, { x: xPos, y: yPos });
=======

  const handleFloatClick = React.useCallback(() => {
    frontstageDef!.floatWidget(id, { x: xPos, y: yPos });
  }, [frontstageDef, id, xPos, yPos]);

  const handlePopoutClick = React.useCallback(() => {
    frontstageDef!.popoutWidget(id, { x: xPos, y: yPos });
>>>>>>> 571ab8a3
  }, [frontstageDef, id, xPos, yPos]);

  const handleXChanged = React.useCallback((value: number | undefined) => {
    if (undefined !== value)
      setXPos(value);
  }, []);

  const handleYChanged = React.useCallback((value: number | undefined) => {
    if (undefined !== value)
      setYPos(value);
  }, []);

  return (
    <>
      {state !== undefined && <div>state={WidgetState[state]}</div>}
<<<<<<< HEAD
      {<div>Location={isFloating ? "Floating" : "Panel"}</div>}
=======
      {<div>Location={isFloating ? "Floating" : isPopout ? "Pop-out" : "Panel"}</div>}
>>>>>>> 571ab8a3
      <div style={{ display: "flex", alignItems: "center" }}>
        <div style={{ display: "flex" }}>
          <span>X:</span>
          <NumberInput style={{ width: "60px" }} disabled={isFloating} value={xPos} step={5} onChange={handleXChanged} />
        </div>
        <div style={{ display: "flex" }}>
          <span>Y:</span>
          <NumberInput style={{ width: "60px" }} disabled={isFloating} value={yPos} step={5} onChange={handleYChanged} />
        </div>
<<<<<<< HEAD
        <Button disabled={isFloating} onClick={handleFloatClick} >Float</Button>
      </div>
      <Button disabled={!isFloating} onClick={handleDockClick} >Dock</Button>
=======
        <Button buttonType={ButtonType.Hollow} disabled={isFloating} onClick={handleFloatClick} >Float</Button>
        <Button buttonType={ButtonType.Hollow} disabled={isPopout || !widgetDef?.canPopout} onClick={handlePopoutClick} >Pop Out</Button>
      </div>
      <Button buttonType={ButtonType.Hollow} disabled={!(isFloating || isPopout)} onClick={handleDockClick} >Dock</Button>
>>>>>>> 571ab8a3
    </>
  );
}

function FrontstageControls() {
  return (
    <>
      <b>Frontstage controls</b>
      <br />
      <button onClick={() => {
        const frontstageDef = FrontstageManager.activeFrontstageDef;
        frontstageDef?.restoreLayout();
      }}>Restore layout</button>
    </>
  );
}

function PanelStateSelect({
  state,
  onChange,
}: {
  state: StagePanelState | undefined;
  onChange(state: StagePanelState): void;
}) {
  const [options] = React.useState([
    StagePanelState[StagePanelState.Open],
    StagePanelState[StagePanelState.Minimized],
    StagePanelState[StagePanelState.Off],
  ]);
  return (
    <Select
      placeholder="State"
      options={options}
      value={state === undefined ? "placeholder" : StagePanelState[state]}
      onChange={(e) => {
        const newState = StagePanelState[e.target.value as keyof typeof StagePanelState];
        onChange(newState);
      }}
    />
  );
}

function WidgetStateSelect({
  state,
  onChange,
}: {
  state: WidgetState | undefined;
  onChange(state: WidgetState): void;
}) {
  const [options] = React.useState([
    WidgetState[WidgetState.Open],
    WidgetState[WidgetState.Closed],
    WidgetState[WidgetState.Hidden],
    WidgetState[WidgetState.Unloaded],
  ]);
  return (
    <Select
      placeholder="State"
      options={options}
      value={state === undefined ? "placeholder" : WidgetState[state]}
      onChange={(e) => {
        const newState = WidgetState[e.target.value as keyof typeof WidgetState];
        onChange(newState);
      }}
    />
  );
}

function PanelControls({
  location,
}: {
  location: StagePanelLocation;
}) {
  const [state, setState] = React.useState<StagePanelState | undefined>(undefined);
  const [sizeValue, setSizeValue] = React.useState<string>("");
  const handleSubmitValue = () => {
    setSizeValue("");
    const frontstageDef = FrontstageManager.activeFrontstageDef;
    const panelDef = frontstageDef?.getStagePanelDef(location);
    if (!panelDef)
      return;
    if (sizeValue === "")
      return;
    panelDef.size = Number(sizeValue);
  };
  return (
    <>
      <Input
        type="number"
        placeholder="Size"
        value={sizeValue}
        style={{
          display: "inline-block",
          width: "auto",
        }}
        onChange={(e) => {
          setSizeValue(e.target.value);
        }}
        onBlur={handleSubmitValue}
        onKeyDown={(e) => {
          switch (e.key) {
            case SpecialKey.Enter: {
              handleSubmitValue();
              break;
            }
            case SpecialKey.Escape: {
              setSizeValue("");
              break;
            }
          }
        }}
      />
      <button onClick={() => {
        const frontstageDef = FrontstageManager.activeFrontstageDef;
        const panelDef = frontstageDef?.getStagePanelDef(location);
        if (!panelDef)
          return;
        panelDef.size = undefined;
      }}>setSize(undefined)</button>
      <br />
      <PanelStateSelect
        state={state}
        onChange={(newState) => {
          setState(undefined);
          const frontstageDef = FrontstageManager.activeFrontstageDef;
          const panelDef = frontstageDef?.getStagePanelDef(location);
          if (!panelDef)
            return;
          panelDef.panelState = newState;
        }}
      />
    </>
  );
}

function WidgetControls({
  id,
}: {
  id: string;
}) {
  const [state, setState] = React.useState<WidgetState | undefined>(undefined);
  return (
    <>
      <WidgetStateSelect
        state={state}
        onChange={(s) => {
          setState(undefined);
          const frontstageDef = FrontstageManager.activeFrontstageDef;
          const widgetDef = frontstageDef?.findWidgetDef(id);
          widgetDef?.setWidgetState(s);
        }}
      />
      <br />
      <button onClick={() => {
        const frontstageDef = FrontstageManager.activeFrontstageDef;
        const widgetDef = frontstageDef?.findWidgetDef(id);
        widgetDef?.show();
      }}>Show</button>
      <button onClick={() => {
        const frontstageDef = FrontstageManager.activeFrontstageDef;
        const widgetDef = frontstageDef?.findWidgetDef(id);
        widgetDef?.expand();
      }}>Expand</button>
    </>
  );
}

function SelectPanelControls() {
  const [location, setLocation] = React.useState(StagePanelLocation.Right);
  return (
    <>
      <PanelSelect
        location={location}
        onChange={(l) => setLocation(l)}
      />
      <b> panel controls</b>
      <br />
      <PanelControls location={location} />
    </>
  );
}

function SelectWidgetControls() {
  const [id, setId] = React.useState("RightStart2");
  return (
    <>
      <WidgetSelect
        id={id}
        onChange={(i) => setId(i)}
      />
      <b> widget controls</b>
      <br />
      <WidgetControls id={id} />
    </>
  );
}

const widgetContentStyle: React.CSSProperties = {
  padding: "5px",
  boxSizing: "border-box",
};

function WidgetContent(props: React.PropsWithChildren<{}>) {
  return (
    <div style={widgetContentStyle}>
      {props.children}
    </div>
  );
}

export function LayoutControls() {
  return (
    <WidgetContent>
      <SelectPanelControls />
      <br />
      <br />
      <SelectWidgetControls />
      <br />
      <br />
      <FrontstageControls />
    </WidgetContent>
  );
}

export function LayoutInfo() {
  return (
    <WidgetContent>
      <SelectPanelInfo />
      <br />
      <SelectWidgetInfo />
    </WidgetContent>
  );
}<|MERGE_RESOLUTION|>--- conflicted
+++ resolved
@@ -192,22 +192,12 @@
 }) {
   const state = useWidgetState(id);
   const frontstageDef = useActiveFrontstageDef();
-<<<<<<< HEAD
-  const [isFloating, setIsFloating] = React.useState(frontstageDef ? frontstageDef.isFloatingWidget(id) : false);
-=======
   const widgetDef = useWidgetDef(id);
->>>>>>> 571ab8a3
 
   const [isFloating, setIsFloating] = React.useState(frontstageDef ? frontstageDef.isFloatingWidget(id) : false);
   const [isPopout, setIsPopout] = React.useState(frontstageDef ? frontstageDef.isPopoutWidget(id) : false);
   React.useEffect(() => {
     setIsFloating(frontstageDef ? frontstageDef.isFloatingWidget(id) : false);
-<<<<<<< HEAD
-
-    return FrontstageManager.onFrontstageNineZoneStateChangedEvent.addListener((e) => {
-      if (e.frontstageDef === frontstageDef)
-        setIsFloating(frontstageDef ? frontstageDef.isFloatingWidget(id) : false);
-=======
     setIsPopout(frontstageDef ? frontstageDef.isPopoutWidget(id) : false);
 
     return FrontstageManager.onFrontstageNineZoneStateChangedEvent.addListener((e) => {
@@ -215,7 +205,6 @@
         setIsFloating(frontstageDef ? frontstageDef.isFloatingWidget(id) : false);
         setIsPopout(frontstageDef ? frontstageDef.isPopoutWidget(id) : false);
       }
->>>>>>> 571ab8a3
     });
   }, [frontstageDef, id]);
 
@@ -225,11 +214,6 @@
 
   const [xPos, setXPos] = React.useState(50);
   const [yPos, setYPos] = React.useState(100);
-<<<<<<< HEAD
-
-  const handleFloatClick = React.useCallback(() => {
-    frontstageDef!.floatWidget(id, { x: xPos, y: yPos });
-=======
 
   const handleFloatClick = React.useCallback(() => {
     frontstageDef!.floatWidget(id, { x: xPos, y: yPos });
@@ -237,7 +221,6 @@
 
   const handlePopoutClick = React.useCallback(() => {
     frontstageDef!.popoutWidget(id, { x: xPos, y: yPos });
->>>>>>> 571ab8a3
   }, [frontstageDef, id, xPos, yPos]);
 
   const handleXChanged = React.useCallback((value: number | undefined) => {
@@ -253,11 +236,7 @@
   return (
     <>
       {state !== undefined && <div>state={WidgetState[state]}</div>}
-<<<<<<< HEAD
-      {<div>Location={isFloating ? "Floating" : "Panel"}</div>}
-=======
       {<div>Location={isFloating ? "Floating" : isPopout ? "Pop-out" : "Panel"}</div>}
->>>>>>> 571ab8a3
       <div style={{ display: "flex", alignItems: "center" }}>
         <div style={{ display: "flex" }}>
           <span>X:</span>
@@ -267,16 +246,10 @@
           <span>Y:</span>
           <NumberInput style={{ width: "60px" }} disabled={isFloating} value={yPos} step={5} onChange={handleYChanged} />
         </div>
-<<<<<<< HEAD
         <Button disabled={isFloating} onClick={handleFloatClick} >Float</Button>
+        <Button disabled={isPopout || !widgetDef?.canPopout} onClick={handlePopoutClick} >Pop Out</Button>
       </div>
-      <Button disabled={!isFloating} onClick={handleDockClick} >Dock</Button>
-=======
-        <Button buttonType={ButtonType.Hollow} disabled={isFloating} onClick={handleFloatClick} >Float</Button>
-        <Button buttonType={ButtonType.Hollow} disabled={isPopout || !widgetDef?.canPopout} onClick={handlePopoutClick} >Pop Out</Button>
-      </div>
-      <Button buttonType={ButtonType.Hollow} disabled={!(isFloating || isPopout)} onClick={handleDockClick} >Dock</Button>
->>>>>>> 571ab8a3
+      <Button disabled={!(isFloating || isPopout)} onClick={handleDockClick} >Dock</Button>
     </>
   );
 }
