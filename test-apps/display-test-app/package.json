--- conflicted
+++ resolved
@@ -54,18 +54,6 @@
   },
   "repository": {},
   "dependencies": {
-<<<<<<< HEAD
-    "@bentley/bentleyjs-core": "0.189.0-dev.37",
-    "@bentley/electron-manager": "0.189.0-dev.37",
-    "@bentley/geometry-core": "0.189.0-dev.37",
-    "@bentley/imodeljs-clients": "0.189.0-dev.37",
-    "@bentley/imodeljs-clients-backend": "0.189.0-dev.37",
-    "@bentley/imodeljs-common": "0.189.0-dev.37",
-    "@bentley/imodeljs-i18n": "0.189.0-dev.37",
-    "@bentley/imodeljs-quantity": "0.189.0-dev.37",
-    "@bentley/imodeljs-frontend": "0.189.0-dev.37",
-    "@bentley/imodeljs-backend": "0.189.0-dev.37",
-=======
     "@bentley/bentleyjs-core": "0.189.0-dev.41",
     "@bentley/electron-manager": "0.189.0-dev.41",
     "@bentley/geometry-core": "0.189.0-dev.41",
@@ -76,22 +64,14 @@
     "@bentley/imodeljs-quantity": "0.189.0-dev.41",
     "@bentley/imodeljs-frontend": "0.189.0-dev.41",
     "@bentley/imodeljs-backend": "0.189.0-dev.41",
->>>>>>> adc2a852
     "body-parser": "^1.18.2",
     "tooltip.js": "^1.2.0"
   },
   "devDependencies": {
-<<<<<<< HEAD
-    "@bentley/config-loader": "0.189.0-dev.37",
-    "@bentley/build-tools": "0.189.0-dev.37",
-    "@bentley/webpack-tools": "0.189.0-dev.37",
-    "@bentley/imodeljs-webserver": "0.189.0-dev.37",
-=======
     "@bentley/config-loader": "0.189.0-dev.41",
     "@bentley/build-tools": "0.189.0-dev.41",
     "@bentley/webpack-tools": "0.189.0-dev.41",
     "@bentley/imodeljs-webserver": "0.189.0-dev.41",
->>>>>>> adc2a852
     "@types/body-parser": "^1.17.0",
     "@types/express": "^4.16.1",
     "@types/node": "10.12.18",
