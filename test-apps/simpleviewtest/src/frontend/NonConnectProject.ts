/*---------------------------------------------------------------------------------------------
|  $Copyright: (c) 2018 Bentley Systems, Incorporated. All rights reserved. $
 *--------------------------------------------------------------------------------------------*/
import { AccessToken, IModelRepository, UserProfile } from "@bentley/imodeljs-clients";
import { IModelBankAccessContext } from "@bentley/imodeljs-clients/lib/IModelBank/IModelBankAccessContext";
import { SimpleViewState } from "./SimpleViewState";
import { IModelConnection, IModelApp } from "@bentley/imodeljs-frontend";
import { OpenMode, assert } from "@bentley/bentleyjs-core";
import { ProjectAbstraction } from "./ProjectAbstraction";
import { showStatus } from "./Utils";

// A connection to a non-Connect-hosted project and iModel
export class NonConnectProject extends ProjectAbstraction {

  // Set up to access the iModel using iModelBank
  public async loginAndOpenImodel(state: SimpleViewState): Promise<void> {
    // This is where the app's frontend must be written to work with the
    // surrounding project, user, and deployment infrastructure.

<<<<<<< HEAD
    // *** NON-CONNECT - ask the user mgr to authenticate the user and obtain an AccessToken.
    const userProfile = new UserProfile("first", "last", "email@organization.org", "userid", "organization", "1004144426", "US");
=======
    // *** SOLUTION TODO - ask the user mgr to authenticate the user and obtain an AccessToken.
    const userProfile = new UserProfile("first", "last", "email@organization.org", "userid", "organization");
>>>>>>> 89deeabe
    const foreignAccessTokenWrapper: any = {};
    foreignAccessTokenWrapper[AccessToken.foreignProjectAccessTokenJsonProperty] = { userProfile };
    state.accessToken = AccessToken.fromForeignProjectAccessTokenJson(JSON.stringify(foreignAccessTokenWrapper));

    // *** SOLUTION TODO - ask the project mgr to let the user choose an iModel.
    const iModelId = "233e1f55-561d-42a4-8e80-d6f91743863e";

    // *** SOLUTION TODO - ask the deployment infrastructure for the iModelBank to use for this iModel
    const iminfo = await this.getIModelbankFor(iModelId);
    assert(iminfo.iModelId === iModelId);

    // Now that we know what iModelBank to use, we can set up IModelApp to work with it.

    // Tell IModelApp to use this IModelBank client
    const imbcontext = new IModelBankAccessContext(iminfo.iModelId, iminfo.url, IModelApp.hubDeploymentEnv, undefined);
    IModelApp.iModelClient = imbcontext.client!;

    // Open the iModel
    state.iModel = { wsgId: iminfo.iModelId, ecId: iminfo.iModelId } as IModelRepository;
    state.project = { wsgId: "", ecId: "", name: iminfo.name };
    showStatus("opening iModel", state.project.name);
    state.iModelConnection = await IModelConnection.open(state.accessToken!, imbcontext.toIModelTokenContextId(), iminfo.iModelId, OpenMode.Readonly);
  }

  // Simulates how an app frontend might call out to some kind of deployment
  // infrastructure to ask for the imodelbank to use for a specified iModel.
  // In this demo, this method just gets a static resource that is keyed
  // to the iModelId from the Web server.
  private getIModelbankFor(iModelId: string): Promise<any> {
    return new Promise((resolve, _reject) => {
      const request: XMLHttpRequest = new XMLHttpRequest();
      request.open("GET", `imodelbank-${iModelId}.json`, false);
      request.setRequestHeader("Cache-Control", "no-cache");
      request.onreadystatechange = ((_event: Event) => {
        if (request.readyState === XMLHttpRequest.DONE) {
          if (request.status === 200) {
            resolve(JSON.parse(request.responseText));
          }
        }
      });
      request.send();
    });
  }
}<|MERGE_RESOLUTION|>--- conflicted
+++ resolved
@@ -17,13 +17,8 @@
     // This is where the app's frontend must be written to work with the
     // surrounding project, user, and deployment infrastructure.
 
-<<<<<<< HEAD
-    // *** NON-CONNECT - ask the user mgr to authenticate the user and obtain an AccessToken.
-    const userProfile = new UserProfile("first", "last", "email@organization.org", "userid", "organization", "1004144426", "US");
-=======
     // *** SOLUTION TODO - ask the user mgr to authenticate the user and obtain an AccessToken.
     const userProfile = new UserProfile("first", "last", "email@organization.org", "userid", "organization");
->>>>>>> 89deeabe
     const foreignAccessTokenWrapper: any = {};
     foreignAccessTokenWrapper[AccessToken.foreignProjectAccessTokenJsonProperty] = { userProfile };
     state.accessToken = AccessToken.fromForeignProjectAccessTokenJson(JSON.stringify(foreignAccessTokenWrapper));
