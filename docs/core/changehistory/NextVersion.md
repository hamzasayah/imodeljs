---
ignore: true
---
# NextVersion

## Changes to OidcAgentClient

[OidcAgentClient]($clients-backend) now follows the typical OIDC client credentials authorization workflow. This implies the caller need not supply "serviceUserEmail" and "serviceUserPassword" as part of the configuration. For example:

```ts
const agentConfiguration:  = {
      clientId: "some-client-id-obtained-through-registration",
      clientSecret: "some-client-secret-obtained-through-registration",
      scope: "context-registry-service imodelhub",
    };

const agentClient = new OidcAgentClient(agentConfiguration);
```

Note that what was OidcAgentClientV2 has now become [OidcAgentClient]($clients-backend) - i.e., the older OidcAgentClient has been entirely replaced.

## Deprecation of *standalone* iModels

The confusing concept of *standalone* iModels has been removed from the frontend API and deprecated in the backend API.
All API related to *standalone* iModels will be eliminated prior to the 1.0 release.
All uses of the following *standalone* iModel functions must be migrated:

* [IModelDb.openStandalone]($backend)
* [IModelDb.createStandalone]($backend)
* [IModelConnection.openStandalone]($frontend)

Change history is essential for editing scenarios, so should use iModels managed by iModelHub. See:

* [IModelDb.open]($backend)
* [IModelConnection.open]($frontend)

Archival scenarios can use *snapshot* iModels. Once created, a *snapshot* iModel is read-only. See:

* [IModelDb.createSnapshot]($backend)
* [IModelDb.createSnapshotFromSeed]($backend)
* [IModelDb.openSnapshot]($backend)
* [IModelConnection.openSnapshot]($frontend)

## Node 10.15.3

The iModel.js backend now requires [Node version 10.15.3](https://nodejs.org) or later.

## Starting up of backends

For web applications that have *not* migrated to using [OpenId Connect]($docs/core/learning/common/AccessToken.md) for authentication, it's  important that backends are started with a configuration that increases the allowed maximum size of headers to accommodate the larger SAML based access tokens, and the additional headers that are now needed to be passed through.

e.g., in package.json

```json
...
"start:backend": "node --max-http-header-size=16000 lib/backend/main.js",
...
```

## Electron 4.10.0

The electron version used internally has  been updated to v4.10.0.

## Changes to authorization of frontend applications

* [IModelApp.accessToken]($frontend) has now been removed.
* Frontend applications that need to access protected data from the iModelHub must now provide an implementation of [IAuthorizationClient]($clients) through the [IModelApp.authorizationClient]($frontend) setting.
* The following implementations of [IModelApp.authorizationClient]($frontend) can be used:
  * Frontends running in a browser: [OidcBrowserClient]($clients)
  * Test implementations that use [ImsCredentials]($clients) to fetch legacy SAML tokens: [ImsTestAuthorizationClient]($clients)
* Frontend methods that require authorization do not require the accessToken to be passed in anymore -
  * [IModelConnection.open]($frontend)
  * [IModelConnection.close]($frontend)

## Breaking changes to RPC interfaces

* Breaking changes have been made to [IModelReadRpcInterface]($common) and [IModelWriteRpcInterface]($common). This implies the frontend and backends based on the next version of iModel.js break compatibility and have to be deployed simultaneously.
* None of the RPC interfaces now need to pass the [AccessToken]($client) as an argument. The RPC implementation provides the mechanism to to make this happen through a generic context. More on this below.
* `RpcOperationPolicy.requestId()` has now been removed

## Enhancements to authorization and logging

* A new family of classes starting with [ClientRequestContext]($bentley) now provide generic context for a specific client request. The context carries the necessary information for making the API calls to generate usage metrics, logging diagnostics (telemetry), and authorizing the use of various services.

* Instances of these classes are passed to almost all asynchronous calls that eventually call into the various services. For synchronous calls, a static "current" context avoids the need to pass the context as an argument.

* The base class [ClientRequestContext]($bentley) includes information on the *`session`*, *`application`* and *`activity`* for logging and usage metrics. Note that this replaces the use of `ActivityLoggingContext` in previous versions.

* The sub class [AuthorizedClientRequestContext]($clients) includes the [AccessToken]($clients) that carries the information on *`authorization`*. Note that this replaces the use of `ActivityLoggingContext` and `AccessToken` as parameters in various method calls. For example,

  ```ts
  function updateVersion(actx: ActivityLoggingContext, accessToken: AccessToken) {
    const version: Version = await iModelClient.versions.update(actx, accessToken, imodelId, version);
    ...
  }
  ```

  becomes

  ```ts
  function updateVersion(requestContext: AuthorizedClientRequestContext) {
    const version: Version = await iModelClient.versions.update(requestContext, imodelId, version);
    ...
  }
  ```

* For web, desktop and mobile applications, at the frontend, the sub classes [FrontendRequestContext]($frontend) and [AuthorizedFrontendRequestContext]($frontend) can be used as helpers to create these contexts with the necessary session, application and authorization information (if applicable) filled out.

* Similarly, for agent applications, at the backend, the sub classes [BackendRequestContext]($backend) and [AuthorizedBackendRequestContext]($backend) can be used as helpers to create these contexts with the necessary session and host information filled out.

* In the case of web applications the context is serialized and passed as HTTP headers from the frontend to the backend. Note that all backends (for web frontends) must now be configured to allow the following headers to avoid CORS errors -

```ts
      res.header("Access-Control-Allow-Headers", "Content-Type, Access-Control-Allow-Headers, Authorization, X-Requested-With, X-Correlation-Id, X-Session-Id, X-Application-Id, X-Application-Version, X-User-Id");
```

* It is important for logging purposes that different frontend calls are tracked with a unique `activityId`. The system tries to ensure this by setting it up as a new Guid after every RPC request by default.

* Any frontend methods that contact multiple services (and not just the backend through RPC) need to explicitly create the context at the top level, and manage the context through multiple service calls. Right before the RPC request is made, call  [ClientRequestContext.useContextForRpc]($bentley) or [AuthorizedClientRequestContext.useContextForRpc]($clients) to setup the use of that context (and the contained `activityId`) for the subsequent RPC request.

## Changes required for Usage Logging

* Frontend applications must set the [IModelApp.applicationId]($frontend) and [IModelApp.applicationVersion]($frontend) fields to ensure the usage is logged. Bentley applications must set `applicationId` to the Bentley Global Product Registry Id (GPRID).

* Similarly agent applications must set these fields in [IModelHost]($backend). Note that [IModelHost.applicationId]($backend) replaces [IModelHost]($backend).backendVersion for consistency.

* `applicationId` may eventually be removed once it becomes possible to infer it from the [AccessToken]($client). A service to make this available is in the works.

## Miscellaneous changes

<<<<<<< HEAD
=======
* The [IModelJsExpressServer]($express-server) class has been moved to its own package (`@bentley/express-server`).
  * This package has a dependency on express, so the first constructor argument to `IModelJsExpressServer` has been removed.
>>>>>>> 16a7b892
* [IModelConnection.openSnapshot]($frontend) throws an exception if [IModelApp.startup]($frontend) has not been called.
* [IModelDb.onOpened.addListener]($backend) takes a callback with a different signature -  [AuthorizedClientRequestContext]($clients) is now passed as te first argument.
* [ImsActiveSecureTokenClient]($client) takes [ImsCredentials]($client) as a single argument instead of separate email and password fields.
* Deleted agent-test-app from the repository.<|MERGE_RESOLUTION|>--- conflicted
+++ resolved
@@ -128,11 +128,8 @@
 
 ## Miscellaneous changes
 
-<<<<<<< HEAD
-=======
 * The [IModelJsExpressServer]($express-server) class has been moved to its own package (`@bentley/express-server`).
   * This package has a dependency on express, so the first constructor argument to `IModelJsExpressServer` has been removed.
->>>>>>> 16a7b892
 * [IModelConnection.openSnapshot]($frontend) throws an exception if [IModelApp.startup]($frontend) has not been called.
 * [IModelDb.onOpened.addListener]($backend) takes a callback with a different signature -  [AuthorizedClientRequestContext]($clients) is now passed as te first argument.
 * [ImsActiveSecureTokenClient]($client) takes [ImsCredentials]($client) as a single argument instead of separate email and password fields.
