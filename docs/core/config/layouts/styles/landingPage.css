--- conflicted
+++ resolved
@@ -1,158 +1,149 @@
-/*---------------------------------------------------------------------------------------------
-* Copyright (c) 2018 Bentley Systems, Incorporated. All rights reserved.
-* Licensed under the MIT License. See LICENSE.md in the project root for license terms.
-*--------------------------------------------------------------------------------------------*/
-
-#main-landing-wrapper {
-  margin-bottom: 0em !important;
-  background-color: #EFF8FF;
-}
-
-#main-landing-wrapper #middle-content-wrapper {
-  margin: 2em 5% !important;
-}
-
-#navbar7 li:hover {
-  height: 35px;
-  border-bottom-color: white;
-  border-bottom: 2px solid white;
-  transition: all .15s ease-in-out;
-}
-
-.imodeljs-header-tagline {
-  max-width: 50%;
-  text-align: center;
-  line-height: 1em;
-  margin: 3em auto;
-  background: #002A44C0;
-}
-
-.imodeljs-header-tagline p {
-  color: white;
-  line-height: 1.5em;
-  font-size: 48px;
-  text-align: center;
-  text-shadow: 0px 2px 4.5px rgba(0, 42, 68, 1);
-}
-
-p.digital-twin {
-  font-weight: bold;
-}
-
-.overlay {
-  opacity: 1;
-  left: 50%;
-  top: 50%;
-  transform: translate(-50%, -50%);
-  -ms-transform: translate(-50%, -50%);
-  text-align: center;
-  position: absolute;
-}
-
-#demo-container {
-  display: flex;
-  align-items: center;
-  position: relative;
-  margin-bottom: 1em;
-  flex-direction: column;
-}
-
-.example-view-demonstrator {
-  display: block;
-  width: 690px;
-  height: 431px;
-}
-
-.iframe-viewer {
-  width: 690px;
-  height: 431px;
-  border-width: 1px;
-  border-color: #CFDFEA;
-}
-
-#viewiModelBtn {
-  background-color: #6c757d;
-  background-image: none;
-  color: white;
-  max-width: 500px;
-  white-space: normal;
-}
-
-.nav-landing-container .navbar-nav {
-  background: #002A44C0;
-  border-radius: 10px;
-}
-
-.middle-content-group {
-  margin-bottom: 2em;
-}
-
-.middle-content-image {
-<<<<<<< HEAD
-  width: 20%;
-  height: 20%;
-=======
-  width: 21%;
->>>>>>> 7e1bd576
-  margin-bottom: 3em;
-  min-width: 0;
-  flex-shrink: 0;
-}
-
-.feature-header {
-  color: #335569;
-}
-
-ul.list-unstyled.list-inline {
-  margin-bottom: 0;
-}
-
-.middle-content-text {
-  max-width: 900px;
-  min-width: 300px;
-  margin-bottom: 3em;
-}
-
-span.gradient {
-  background: linear-gradient(90deg, #038cd6 0%, #67b225 43%, #EFF8FF 100%) !important;
-}
-
-@media screen and (max-width: 767px) {
-  .nav-landing-container .navbar-nav {
-    padding-right: 15px;
-    max-width: 38%;
-  }
-  .middle-content-image {
-    width: 40%;
-<<<<<<< HEAD
-    height: 40%;
-=======
-  }
-  .iframe-viewer {
-    width: 500px;
-    height: 313px;
-  }
-  .example-view-demonstrator {
-    width: 500px;
-    height: 313px;
->>>>>>> 7e1bd576
-  }
-}
-
-@media screen and (max-width: 600px) {
-  .middle-content-group {
-    flex-flow: column;
-    align-items: center;
-  }
-  .imodeljs-header-tagline p {
-    font-size: 29px;
-  }
-  .iframe-viewer {
-    width: 300px;
-    height: 188px;
-  }
-  .example-view-demonstrator {
-    width: 300px;
-    height: 188px;
-  }
+/*---------------------------------------------------------------------------------------------
+* Copyright (c) 2018 Bentley Systems, Incorporated. All rights reserved.
+* Licensed under the MIT License. See LICENSE.md in the project root for license terms.
+*--------------------------------------------------------------------------------------------*/
+
+#main-landing-wrapper {
+  margin-bottom: 0em !important;
+  background-color: #EFF8FF;
+}
+
+#main-landing-wrapper #middle-content-wrapper {
+  margin: 2em 5% !important;
+}
+
+#navbar7 li:hover {
+  height: 35px;
+  border-bottom-color: white;
+  border-bottom: 2px solid white;
+  transition: all .15s ease-in-out;
+}
+
+.imodeljs-header-tagline {
+  max-width: 50%;
+  text-align: center;
+  line-height: 1em;
+  margin: 3em auto;
+  background: #002A44C0;
+}
+
+.imodeljs-header-tagline p {
+  color: white;
+  line-height: 1.5em;
+  font-size: 48px;
+  text-align: center;
+  text-shadow: 0px 2px 4.5px rgba(0, 42, 68, 1);
+}
+
+p.digital-twin {
+  font-weight: bold;
+}
+
+.overlay {
+  opacity: 1;
+  left: 50%;
+  top: 50%;
+  transform: translate(-50%, -50%);
+  -ms-transform: translate(-50%, -50%);
+  text-align: center;
+  position: absolute;
+}
+
+#demo-container {
+  display: flex;
+  align-items: center;
+  position: relative;
+  margin-bottom: 1em;
+  flex-direction: column;
+}
+
+.example-view-demonstrator {
+  display: block;
+  width: 690px;
+  height: 431px;
+}
+
+.iframe-viewer {
+  width: 690px;
+  height: 431px;
+  border-width: 1px;
+  border-color: #CFDFEA;
+}
+
+#viewiModelBtn {
+  background-color: #6c757d;
+  background-image: none;
+  color: white;
+  max-width: 500px;
+  white-space: normal;
+}
+
+.nav-landing-container .navbar-nav {
+  background: #002A44C0;
+  border-radius: 10px;
+}
+
+.middle-content-group {
+  margin-bottom: 2em;
+}
+
+.middle-content-image {
+  width: 21%;
+  margin-bottom: 3em;
+  min-width: 0;
+  flex-shrink: 0;
+}
+
+.feature-header {
+  color: #335569;
+}
+
+ul.list-unstyled.list-inline {
+  margin-bottom: 0;
+}
+
+.middle-content-text {
+  max-width: 900px;
+  min-width: 300px;
+  margin-bottom: 3em;
+}
+
+span.gradient {
+  background: linear-gradient(90deg, #038cd6 0%, #67b225 43%, #EFF8FF 100%) !important;
+}
+
+@media screen and (max-width: 767px) {
+  .nav-landing-container .navbar-nav {
+    padding-right: 15px;
+    max-width: 38%;
+  }
+  .middle-content-image {
+    width: 40%;
+  }
+  .iframe-viewer {
+    width: 500px;
+    height: 313px;
+  }
+  .example-view-demonstrator {
+    width: 500px;
+    height: 313px;
+  }
+}
+
+@media screen and (max-width: 600px) {
+  .middle-content-group {
+    flex-flow: column;
+    align-items: center;
+  }
+  .imodeljs-header-tagline p {
+    font-size: 29px;
+  }
+  .iframe-viewer {
+    width: 300px;
+    height: 188px;
+  }
+  .example-view-demonstrator {
+    width: 300px;
+    height: 188px;
+  }
 }