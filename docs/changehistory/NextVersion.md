--- conflicted
+++ resolved
@@ -248,7 +248,6 @@
 GetFormattedValue(this.Length, "Metric") = "10.0 m"
 ```
 
-<<<<<<< HEAD
 ### Breaking changes to `ContentRelatedInstances`
 
 Behavior of `ContentRelatedInstances` specification used in content rules was changed. It used to include input instances into the result if all paths in `relationshipPaths` property had `count: "*"` and target class matched input instance class. The behavior was changed to match cases where steps `relationshipPaths` have `count` set to specific number - the result only includes instances resulting from step outputs. See [RelationshipPathSpecification documentation](../learning/presentation/RelationshipPathSpecification.md) for more details and examples.
@@ -320,7 +319,8 @@
     }
   ]
 }
-=======
+```
+
 ## QuantityFormatter updates
 
 The [QuantityFormatter]($frontend) now support four unit systems: Metric, Imperial, US Survey, and US Customary. This allows it to align with the four unit systems supported in the `Presentation` package. The method `setActiveUnitSystem` and property `activeUnitSystem` can be used to set and query the active unit system. See [UnitSystemKey]($frontend).
@@ -377,5 +377,4 @@
     };
 
 await IModelApp.quantityFormatter.setOverrideFormats(QuantityType.Length, overrideLengthFormats);
->>>>>>> fba31eae
 ```