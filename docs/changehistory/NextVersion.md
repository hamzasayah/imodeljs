<<<<<<< HEAD
---
ignore: true
---
# NextVersion

## Lighting for decoration graphics

Most types of decorations can receive lighting in 3d views (see [GraphicType]($frontend) for details about how lighting applies to each type). But lighting requires normals, and until now a [GraphicBuilder[($frontend) would never generate normals; therefore, decorations were always unlit.

Now, [GraphicBuilder.wantNormals]($frontend) can be used to indicate that normals should be generated. This property defaults to `false` to preserve the previous behavior. Meshes produced for any geometry added while the property is set to `true` will result in graphics with normals. For example:
```ts
  // Create a GraphicBuilder for a "scene" graphic, which can be affected by the view's light settings.
  const builder = decorateContext.createSceneGraphicBuilder();
  // Add a shape (with normals) that will receive lighting as configured in the view.
  builder.wantNormals = true;
  builder.addShape(shapePoints);
  // Add a planar region (without normals) that will not receive lighting.
  builder.wantNormals = false;
  builder.addLoop(loop);
```

Caveat: currently, no API exists for generating normals for a [Polyface]($geometry-core). So for now, if you want a lit polyface, you must both set `GraphicBuilder.wantNormals` **and** ensure the `Polyface` you supply to [GraphicBuilder.addPolyface]($frontend) has predefined normals. (If the `Polyface` has predefined normals but `GraphicBuilder.wantNormals` is `false`, the normals will be ignored). This behavior will change once an API for generating normals becomes available - then, the normals will be generated if the `Polyface` lacks them and `wantNormals` is `true`.

## Thematic display of point clouds and background terrain

Thematic display now supports point clouds and background terrain. If thematic display is enabled, point clouds and background terrain will be colorized using the corresponding thematic settings.

Note: Values of `ThematicDisplayMode.Slope` or `ThematicDisplayMode.HillShade` for the `displayMode` property of [ThematicDisplay]($common) do not affect point clouds or background terrain. If these thematic display modes are selected, they will be colorized normally without any of the thematic settings applied. In this case, surfaces in the scene will still be colorized using the thematic settings.

![thematic rendering applied to a point cloud](./assets/thematic_pointclouds.png)
<p align="center">Thematic rendering applied to a point cloud</p>

![thematic rendering applied to background terrain](./assets/thematicTerrain.png)
<p align="center">Thematic rendering applied to background terrain</p>

##Presentation

### A new rule to override default property category

By default, all properties that don't have a defined category, fall under the default one, labeled "Selected Item(s)". In
some cases there is a need for that category to be labeled differently, and for that purpose there's now a new presentation
rule - `DefaultPropertyCategoryOverride`. Example:

```JSON
{
  "ruleType": "DefaultPropertyCategoryOverride",
  "specification": [{
    "id": "default",
    "label": "My Custom Default Property Category",
  }],
}
```

## ui-components

Add components [DatePickerPopupButton]($ui-components) and [DatePicker]($ui-components) for showing and selecting a date and optionally a time.

## ui-framework

Add support for [KeyinPalettePopup] component that opens using the Ctrl+F2 key combination. opening a popup that provides a list of key-ins supported by registered tools and allows a user to select and run a key-in. iModel.js applications must enable the use by enabling the feature flag as shown below.

```ts
    IModelApp.uiAdmin.updateFeatureFlags({ allowKeyinPalette: true });
```

An application can also provide a tool button to popup the Key-in Popup using the newly provided item definition `CoreTools.keyinPaletteButtonItemDef`.

## Changes to frontend API to pull, merge and push change sets

The method to pull, merge and push change sets at the *frontend* has been split and moved to a new location. These frontend API continue to be work in progress, and are marked with the appropriate @alpha release tag. The corresponding backend API remains unchanged.

Before:
```ts
  const changeSetId = await iModelConnection.editing.concurrencyControl.pullMergePush("", false /*=doPush*/);
```

After:
```ts
  await iModelConnection.pullAndMergeChanges();
  const changeSetId = iModelConnection.changeSetId;
```

Before:
```ts
  const changeSetId = await iModelConnection.editing.concurrencyControl.pullMergePush("Push message", true /*=doPush*/);
```

After:
```ts
  await iModelConnection.pushChanges("Push message");
  const changeSetId = iModelConnection.changeSetId;
```

The method to get the parent change set id from the IModelConnection has been removed. It's available as a property that's kept up to date as change sets are pulled/pushed:

Before:
```ts
  const changeSetId = await iModelConnection.editing.getParentChangeSetId();
```

After:
```ts
  const changeSetId =  iModelConnection.changeSetId;
```
=======
---
ignore: true
---
# NextVersion

## Thematic Display of Point Clouds

Thematic display now supports point clouds. If thematic display is enabled, point clouds will be colorized using the corresponding thematic settings.

Note: Values of `ThematicDisplayMode.Slope` or `ThematicDisplayMode.HillShade` for the `displayMode` property of [ThematicDisplay]($common) do not affect point clouds. If these thematic display modes are selected, point clouds will be colorized normally without any of the thematic settings applied. In this case, surfaces in the scene will still be colorized using the thematic settings.

![thematic rendering applied to a point cloud](./assets/thematic_pointclouds.png)
<p align="center">Thematic rendering applied to a point cloud</p>

## Presentation

### A new rule to override default property category

By default, all properties that don't have a defined category, fall under the default one, labeled "Selected Item(s)". In
some cases there is a need for that category to be labeled differently, and for that purpose there's now a new presentation
rule - `DefaultPropertyCategoryOverride`. Example:

```JSON
{
  "ruleType": "DefaultPropertyCategoryOverride",
  "specification": [{
    "id": "default",
    "label": "My Custom Default Property Category",
  }],
}
```
>>>>>>> 34fe53d7
<|MERGE_RESOLUTION|>--- conflicted
+++ resolved
@@ -1,138 +1,104 @@
-<<<<<<< HEAD
----
-ignore: true
----
-# NextVersion
-
-## Lighting for decoration graphics
-
-Most types of decorations can receive lighting in 3d views (see [GraphicType]($frontend) for details about how lighting applies to each type). But lighting requires normals, and until now a [GraphicBuilder[($frontend) would never generate normals; therefore, decorations were always unlit.
-
-Now, [GraphicBuilder.wantNormals]($frontend) can be used to indicate that normals should be generated. This property defaults to `false` to preserve the previous behavior. Meshes produced for any geometry added while the property is set to `true` will result in graphics with normals. For example:
-```ts
-  // Create a GraphicBuilder for a "scene" graphic, which can be affected by the view's light settings.
-  const builder = decorateContext.createSceneGraphicBuilder();
-  // Add a shape (with normals) that will receive lighting as configured in the view.
-  builder.wantNormals = true;
-  builder.addShape(shapePoints);
-  // Add a planar region (without normals) that will not receive lighting.
-  builder.wantNormals = false;
-  builder.addLoop(loop);
-```
-
-Caveat: currently, no API exists for generating normals for a [Polyface]($geometry-core). So for now, if you want a lit polyface, you must both set `GraphicBuilder.wantNormals` **and** ensure the `Polyface` you supply to [GraphicBuilder.addPolyface]($frontend) has predefined normals. (If the `Polyface` has predefined normals but `GraphicBuilder.wantNormals` is `false`, the normals will be ignored). This behavior will change once an API for generating normals becomes available - then, the normals will be generated if the `Polyface` lacks them and `wantNormals` is `true`.
-
-## Thematic display of point clouds and background terrain
-
-Thematic display now supports point clouds and background terrain. If thematic display is enabled, point clouds and background terrain will be colorized using the corresponding thematic settings.
-
-Note: Values of `ThematicDisplayMode.Slope` or `ThematicDisplayMode.HillShade` for the `displayMode` property of [ThematicDisplay]($common) do not affect point clouds or background terrain. If these thematic display modes are selected, they will be colorized normally without any of the thematic settings applied. In this case, surfaces in the scene will still be colorized using the thematic settings.
-
-![thematic rendering applied to a point cloud](./assets/thematic_pointclouds.png)
-<p align="center">Thematic rendering applied to a point cloud</p>
-
-![thematic rendering applied to background terrain](./assets/thematicTerrain.png)
-<p align="center">Thematic rendering applied to background terrain</p>
-
-##Presentation
-
-### A new rule to override default property category
-
-By default, all properties that don't have a defined category, fall under the default one, labeled "Selected Item(s)". In
-some cases there is a need for that category to be labeled differently, and for that purpose there's now a new presentation
-rule - `DefaultPropertyCategoryOverride`. Example:
-
-```JSON
-{
-  "ruleType": "DefaultPropertyCategoryOverride",
-  "specification": [{
-    "id": "default",
-    "label": "My Custom Default Property Category",
-  }],
-}
-```
-
-## ui-components
-
-Add components [DatePickerPopupButton]($ui-components) and [DatePicker]($ui-components) for showing and selecting a date and optionally a time.
-
-## ui-framework
-
-Add support for [KeyinPalettePopup] component that opens using the Ctrl+F2 key combination. opening a popup that provides a list of key-ins supported by registered tools and allows a user to select and run a key-in. iModel.js applications must enable the use by enabling the feature flag as shown below.
-
-```ts
-    IModelApp.uiAdmin.updateFeatureFlags({ allowKeyinPalette: true });
-```
-
-An application can also provide a tool button to popup the Key-in Popup using the newly provided item definition `CoreTools.keyinPaletteButtonItemDef`.
-
-## Changes to frontend API to pull, merge and push change sets
-
-The method to pull, merge and push change sets at the *frontend* has been split and moved to a new location. These frontend API continue to be work in progress, and are marked with the appropriate @alpha release tag. The corresponding backend API remains unchanged.
-
-Before:
-```ts
-  const changeSetId = await iModelConnection.editing.concurrencyControl.pullMergePush("", false /*=doPush*/);
-```
-
-After:
-```ts
-  await iModelConnection.pullAndMergeChanges();
-  const changeSetId = iModelConnection.changeSetId;
-```
-
-Before:
-```ts
-  const changeSetId = await iModelConnection.editing.concurrencyControl.pullMergePush("Push message", true /*=doPush*/);
-```
-
-After:
-```ts
-  await iModelConnection.pushChanges("Push message");
-  const changeSetId = iModelConnection.changeSetId;
-```
-
-The method to get the parent change set id from the IModelConnection has been removed. It's available as a property that's kept up to date as change sets are pulled/pushed:
-
-Before:
-```ts
-  const changeSetId = await iModelConnection.editing.getParentChangeSetId();
-```
-
-After:
-```ts
-  const changeSetId =  iModelConnection.changeSetId;
-```
-=======
----
-ignore: true
----
-# NextVersion
-
-## Thematic Display of Point Clouds
-
-Thematic display now supports point clouds. If thematic display is enabled, point clouds will be colorized using the corresponding thematic settings.
-
-Note: Values of `ThematicDisplayMode.Slope` or `ThematicDisplayMode.HillShade` for the `displayMode` property of [ThematicDisplay]($common) do not affect point clouds. If these thematic display modes are selected, point clouds will be colorized normally without any of the thematic settings applied. In this case, surfaces in the scene will still be colorized using the thematic settings.
-
-![thematic rendering applied to a point cloud](./assets/thematic_pointclouds.png)
-<p align="center">Thematic rendering applied to a point cloud</p>
-
-## Presentation
-
-### A new rule to override default property category
-
-By default, all properties that don't have a defined category, fall under the default one, labeled "Selected Item(s)". In
-some cases there is a need for that category to be labeled differently, and for that purpose there's now a new presentation
-rule - `DefaultPropertyCategoryOverride`. Example:
-
-```JSON
-{
-  "ruleType": "DefaultPropertyCategoryOverride",
-  "specification": [{
-    "id": "default",
-    "label": "My Custom Default Property Category",
-  }],
-}
-```
->>>>>>> 34fe53d7
+---
+ignore: true
+---
+# NextVersion
+
+## Lighting for decoration graphics
+
+Most types of decorations can receive lighting in 3d views (see [GraphicType]($frontend) for details about how lighting applies to each type). But lighting requires normals, and until now a [GraphicBuilder[($frontend) would never generate normals; therefore, decorations were always unlit.
+
+Now, [GraphicBuilder.wantNormals]($frontend) can be used to indicate that normals should be generated. This property defaults to `false` to preserve the previous behavior. Meshes produced for any geometry added while the property is set to `true` will result in graphics with normals. For example:
+```ts
+  // Create a GraphicBuilder for a "scene" graphic, which can be affected by the view's light settings.
+  const builder = decorateContext.createSceneGraphicBuilder();
+  // Add a shape (with normals) that will receive lighting as configured in the view.
+  builder.wantNormals = true;
+  builder.addShape(shapePoints);
+  // Add a planar region (without normals) that will not receive lighting.
+  builder.wantNormals = false;
+  builder.addLoop(loop);
+```
+
+Caveat: currently, no API exists for generating normals for a [Polyface]($geometry-core). So for now, if you want a lit polyface, you must both set `GraphicBuilder.wantNormals` **and** ensure the `Polyface` you supply to [GraphicBuilder.addPolyface]($frontend) has predefined normals. (If the `Polyface` has predefined normals but `GraphicBuilder.wantNormals` is `false`, the normals will be ignored). This behavior will change once an API for generating normals becomes available - then, the normals will be generated if the `Polyface` lacks them and `wantNormals` is `true`.
+
+## Thematic display of point clouds and background terrain
+
+Thematic display now supports point clouds and background terrain. If thematic display is enabled, point clouds and background terrain will be colorized using the corresponding thematic settings.
+
+Note: Values of `ThematicDisplayMode.Slope` or `ThematicDisplayMode.HillShade` for the `displayMode` property of [ThematicDisplay]($common) do not affect point clouds or background terrain. If these thematic display modes are selected, they will be colorized normally without any of the thematic settings applied. In this case, surfaces in the scene will still be colorized using the thematic settings.
+
+![thematic rendering applied to a point cloud](./assets/thematic_pointclouds.png)
+<p align="center">Thematic rendering applied to a point cloud</p>
+
+![thematic rendering applied to background terrain](./assets/thematicTerrain.png)
+<p align="center">Thematic rendering applied to background terrain</p>
+
+## Presentation
+
+### A new rule to override default property category
+
+By default, all properties that don't have a defined category, fall under the default one, labeled "Selected Item(s)". In
+some cases there is a need for that category to be labeled differently, and for that purpose there's now a new presentation
+rule - `DefaultPropertyCategoryOverride`. Example:
+
+```JSON
+{
+  "ruleType": "DefaultPropertyCategoryOverride",
+  "specification": [{
+    "id": "default",
+    "label": "My Custom Default Property Category",
+  }],
+}
+```
+
+## ui-components
+
+Add components [DatePickerPopupButton]($ui-components) and [DatePicker]($ui-components) for showing and selecting a date and optionally a time.
+
+## ui-framework
+
+Add support for [KeyinPalettePopup] component that opens using the Ctrl+F2 key combination. opening a popup that provides a list of key-ins supported by registered tools and allows a user to select and run a key-in. iModel.js applications must enable the use by enabling the feature flag as shown below.
+
+```ts
+    IModelApp.uiAdmin.updateFeatureFlags({ allowKeyinPalette: true });
+```
+
+An application can also provide a tool button to popup the Key-in Popup using the newly provided item definition `CoreTools.keyinPaletteButtonItemDef`.
+
+## Changes to frontend API to pull, merge and push change sets
+
+The method to pull, merge and push change sets at the *frontend* has been split and moved to a new location. These frontend API continue to be work in progress, and are marked with the appropriate @alpha release tag. The corresponding backend API remains unchanged.
+
+Before:
+```ts
+  const changeSetId = await iModelConnection.editing.concurrencyControl.pullMergePush("", false /*=doPush*/);
+```
+
+After:
+```ts
+  await iModelConnection.pullAndMergeChanges();
+  const changeSetId = iModelConnection.changeSetId;
+```
+
+Before:
+```ts
+  const changeSetId = await iModelConnection.editing.concurrencyControl.pullMergePush("Push message", true /*=doPush*/);
+```
+
+After:
+```ts
+  await iModelConnection.pushChanges("Push message");
+  const changeSetId = iModelConnection.changeSetId;
+```
+
+The method to get the parent change set id from the IModelConnection has been removed. It's available as a property that's kept up to date as change sets are pulled/pushed:
+
+Before:
+```ts
+  const changeSetId = await iModelConnection.editing.getParentChangeSetId();
+```
+
+After:
+```ts
+  const changeSetId =  iModelConnection.changeSetId;
+```