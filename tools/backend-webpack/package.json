--- conflicted
+++ resolved
@@ -1,10 +1,6 @@
 {
   "name": "@bentley/backend-webpack-tools",
-<<<<<<< HEAD
-  "version": "2.16.0-dev.9",
-=======
   "version": "2.16.0-dev.12",
->>>>>>> 8aaff637
   "description": "Configuration and scripts for iModel.js agents and backends.",
   "license": "MIT",
   "repository": {
@@ -28,11 +24,7 @@
     "backend-webpack-tools": "./bin/backend-webpack-tools.js"
   },
   "dependencies": {
-<<<<<<< HEAD
-    "@bentley/webpack-tools-core": "2.16.0-dev.9",
-=======
     "@bentley/webpack-tools-core": "2.16.0-dev.12",
->>>>>>> 8aaff637
     "case-sensitive-paths-webpack-plugin": "^2.1.2",
     "chalk": "^3.0.0",
     "concurrently": "^3.6.1",
