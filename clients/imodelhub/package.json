{
  "name": "@bentley/imodelhub-client",
<<<<<<< HEAD
  "version": "2.16.0-dev.9",
=======
  "version": "2.16.0-dev.12",
>>>>>>> 8aaff637
  "description": "iModel.js iModelHub Client",
  "main": "lib/imodelhub-client.js",
  "typings": "lib/imodelhub-client",
  "imodeljsSharedLibrary": true,
  "license": "MIT",
  "repository": {
    "type": "git",
    "url": "https://github.com/imodeljs/imodeljs/tree/master/clients/imodelhub"
  },
  "scripts": {
    "compile": "npm run build",
    "build": "tsc 1>&2",
    "clean": "rimraf lib .rush/temp/package-deps*.json",
    "extract-api": "betools extract-api --entry=imodelhub-client",
    "docs": "betools docs --includes=../../generated-docs/extract --json=../../generated-docs/clients/imodelhub-client/file.json --tsIndexFile=imodelhub-client.ts --onlyJson",
    "lint": "eslint -f visualstudio \"./src/**/*.ts\" 1>&2",
    "test": "",
    "cover": ""
  },
  "keywords": [
    "Bentley",
    "iModel",
    "digital-twin",
    "iTwin",
    "iModelHub Client",
    "iModelBank Client"
  ],
  "author": {
    "name": "Bentley Systems, Inc.",
    "url": "http://www.bentley.com"
  },
  "dependencies": {
<<<<<<< HEAD
    "@bentley/context-registry-client": "2.16.0-dev.9",
=======
    "@bentley/context-registry-client": "2.16.0-dev.12",
>>>>>>> 8aaff637
    "deep-assign": "^2.0.0",
    "js-base64": "^2.4.5"
  },
  "peerDependencies": {
<<<<<<< HEAD
    "@bentley/bentleyjs-core": "^2.16.0-dev.9",
    "@bentley/frontend-authorization-client": "^2.16.0-dev.9",
    "@bentley/itwin-client": "^2.16.0-dev.9",
    "@bentley/rbac-client": "^2.16.0-dev.9"
  },
  "devDependencies": {
    "@bentley/bentleyjs-core": "2.16.0-dev.9",
    "@bentley/build-tools": "2.16.0-dev.9",
    "@bentley/eslint-plugin": "2.16.0-dev.9",
    "@bentley/frontend-authorization-client": "2.16.0-dev.9",
    "@bentley/itwin-client": "2.16.0-dev.9",
    "@bentley/rbac-client": "2.16.0-dev.9",
=======
    "@bentley/bentleyjs-core": "^2.16.0-dev.12",
    "@bentley/frontend-authorization-client": "^2.16.0-dev.12",
    "@bentley/itwin-client": "^2.16.0-dev.12",
    "@bentley/rbac-client": "^2.16.0-dev.12"
  },
  "devDependencies": {
    "@bentley/bentleyjs-core": "2.16.0-dev.12",
    "@bentley/build-tools": "2.16.0-dev.12",
    "@bentley/eslint-plugin": "2.16.0-dev.12",
    "@bentley/frontend-authorization-client": "2.16.0-dev.12",
    "@bentley/itwin-client": "2.16.0-dev.12",
    "@bentley/rbac-client": "2.16.0-dev.12",
>>>>>>> 8aaff637
    "@types/deep-assign": "^0.1.0",
    "@types/js-base64": "^2.3.1",
    "@types/node": "10.14.1",
    "eslint": "^6.8.0",
    "rimraf": "^3.0.2",
    "typescript": "~4.1.0"
  },
  "eslintConfig": {
    "plugins": [
      "@bentley"
    ],
    "extends": "plugin:@bentley/imodeljs-recommended"
  }
}<|MERGE_RESOLUTION|>--- conflicted
+++ resolved
@@ -1,10 +1,6 @@
 {
   "name": "@bentley/imodelhub-client",
-<<<<<<< HEAD
-  "version": "2.16.0-dev.9",
-=======
   "version": "2.16.0-dev.12",
->>>>>>> 8aaff637
   "description": "iModel.js iModelHub Client",
   "main": "lib/imodelhub-client.js",
   "typings": "lib/imodelhub-client",
@@ -37,29 +33,11 @@
     "url": "http://www.bentley.com"
   },
   "dependencies": {
-<<<<<<< HEAD
-    "@bentley/context-registry-client": "2.16.0-dev.9",
-=======
     "@bentley/context-registry-client": "2.16.0-dev.12",
->>>>>>> 8aaff637
     "deep-assign": "^2.0.0",
     "js-base64": "^2.4.5"
   },
   "peerDependencies": {
-<<<<<<< HEAD
-    "@bentley/bentleyjs-core": "^2.16.0-dev.9",
-    "@bentley/frontend-authorization-client": "^2.16.0-dev.9",
-    "@bentley/itwin-client": "^2.16.0-dev.9",
-    "@bentley/rbac-client": "^2.16.0-dev.9"
-  },
-  "devDependencies": {
-    "@bentley/bentleyjs-core": "2.16.0-dev.9",
-    "@bentley/build-tools": "2.16.0-dev.9",
-    "@bentley/eslint-plugin": "2.16.0-dev.9",
-    "@bentley/frontend-authorization-client": "2.16.0-dev.9",
-    "@bentley/itwin-client": "2.16.0-dev.9",
-    "@bentley/rbac-client": "2.16.0-dev.9",
-=======
     "@bentley/bentleyjs-core": "^2.16.0-dev.12",
     "@bentley/frontend-authorization-client": "^2.16.0-dev.12",
     "@bentley/itwin-client": "^2.16.0-dev.12",
@@ -72,7 +50,6 @@
     "@bentley/frontend-authorization-client": "2.16.0-dev.12",
     "@bentley/itwin-client": "2.16.0-dev.12",
     "@bentley/rbac-client": "2.16.0-dev.12",
->>>>>>> 8aaff637
     "@types/deep-assign": "^0.1.0",
     "@types/js-base64": "^2.3.1",
     "@types/node": "10.14.1",
